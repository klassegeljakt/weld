use std::collections::HashMap;
use std::collections::HashSet;
use std::collections::BTreeMap;

use easy_ll;

use super::ast::*;
use super::ast::Type::*;
use super::ast::LiteralKind::*;
use super::ast::ScalarKind::*;
use super::ast::BuilderKind::*;
use super::code_builder::CodeBuilder;
use super::error::*;
use super::macro_processor;
use super::pretty_print::*;
use super::program::Program;
use super::sir;
use super::sir::*;
use super::sir::Statement::*;
use super::sir::Terminator::*;
use super::transforms;
use super::type_inference;
use super::util::IdGenerator;

#[cfg(test)]
use super::parser::*;

static PRELUDE_CODE: &'static str = include_str!("resources/prelude.ll");
static VECTOR_CODE: &'static str = include_str!("resources/vector.ll");
static MERGER_CODE: &'static str = include_str!("resources/merger.ll");
static DICTIONARY_CODE: &'static str = include_str!("resources/dictionary.ll");
static DICTMERGER_CODE: &'static str = include_str!("resources/dictmerger.ll");

/// Generates LLVM code for one or more modules.
pub struct LlvmGenerator {
    /// Track a unique name of the form %s0, %s1, etc for each struct generated.
    struct_names: HashMap<Vec<Type>, String>,
    struct_ids: IdGenerator,

    /// Track a unique name of the form %v0, %v1, etc for each vec generated.
    vec_names: HashMap<Type, String>,
    vec_ids: IdGenerator,

    merger_names: HashMap<Type, String>,
    merger_ids: IdGenerator,

    /// Tracks a unique name of the form %d0, %d1, etc for each dict generated.
    dict_names: HashMap<Type, String>,
    dict_ids: IdGenerator,

    /// TODO This is unnecessary but satisfies the compiler for now.
    bld_names: HashMap<BuilderKind, String>,

    /// A CodeBuilder for prelude functions such as type and struct definitions.
    prelude_code: CodeBuilder,
    prelude_var_ids: IdGenerator,

    /// A CodeBuilder for body functions in the module.
    body_code: CodeBuilder,
    visited: HashSet<sir::FunctionId>,
}

/// A wrapper for a struct passed as input to the Weld runtime.
pub struct WeldInputArgs {
    pub input: i64,
    pub nworkers: i32,
    pub run_id: i64,
}

fn get_combined_params(sir: &SirProgram, par_for: &ParallelForData) -> HashMap<Symbol, Type> {
    let mut body_params = sir.funcs[par_for.body].params.clone();
    for (arg, ty) in sir.funcs[par_for.cont].params.iter() {
        body_params.insert(arg.clone(), ty.clone());
    }
    body_params
}

fn get_sym_ty<'a>(func: &'a SirFunction, sym: &Symbol) -> WeldResult<&'a Type> {
    if func.locals.get(sym).is_some() {
        Ok(func.locals.get(sym).unwrap())
    } else if func.params.get(sym).is_some() {
        Ok(func.params.get(sym).unwrap())
    } else {
        weld_err!("Can't find symbol {}#{}", sym.name, sym.id)
    }
}

impl LlvmGenerator {
    pub fn new() -> LlvmGenerator {
        let mut generator = LlvmGenerator {
            struct_names: HashMap::new(),
            struct_ids: IdGenerator::new("%s"),
            vec_names: HashMap::new(),
            vec_ids: IdGenerator::new("%v"),
            merger_names: HashMap::new(),
            merger_ids: IdGenerator::new("%m"),
            dict_names: HashMap::new(),
            dict_ids: IdGenerator::new("%d"),
            bld_names: HashMap::new(),
            prelude_code: CodeBuilder::new(),
            prelude_var_ids: IdGenerator::new("%p.p"),
            body_code: CodeBuilder::new(),
            visited: HashSet::new(),
        };
        generator.prelude_code.add(PRELUDE_CODE);
        generator.prelude_code.add("\n");
        generator
    }

    /// Return all the code generated so far.
    pub fn result(&mut self) -> String {
        format!("; PRELUDE:\n\n{}\n; BODY:\n\n{}",
                self.prelude_code.result(),
                self.body_code.result())
    }

    fn get_arg_str(&mut self, params: &HashMap<Symbol, Type>, suffix: &str) -> WeldResult<String> {
        let mut arg_types = String::new();
        let params_sorted: BTreeMap<&Symbol, &Type> = params.iter().collect();
        for (arg, ty) in params_sorted.iter() {
            let arg_str = format!("{} {}{}, ",
                                  try!(self.llvm_type(&ty)),
                                  llvm_symbol(&arg),
                                  suffix);
            arg_types.push_str(&arg_str);
        }
        arg_types.push_str("%work_t* %cur.work");
        Ok(arg_types)
    }

    fn unload_arg_struct(&mut self,
                         params: &HashMap<Symbol, Type>,
                         ctx: &mut FunctionContext)
                         -> WeldResult<()> {
        let params_sorted: BTreeMap<&Symbol, &Type> = params.iter().collect();
        let ll_ty = try!(self.llvm_type(
            &Struct(params_sorted.iter().map(|p| p.1.clone()).cloned().collect())));
        let storage_typed = ctx.var_ids.next();
        let storage = ctx.var_ids.next();
        let work_data_ptr = ctx.var_ids.next();
        let work_data = ctx.var_ids.next();
        ctx.code.add(format!("{} = getelementptr %work_t* %cur.work, i32 0, i32 0",
                             work_data_ptr));
        ctx.code.add(format!("{} = load i8** {}", work_data, work_data_ptr));
        ctx.code.add(format!("{} = bitcast i8* {} to {}*",
                             storage_typed,
                             work_data,
                             ll_ty));
        ctx.code.add(format!("{} = load {}* {}", storage, ll_ty, storage_typed));
        for (i, (arg, _)) in params_sorted.iter().enumerate() {
            ctx.code.add(format!("{} = extractvalue {} {}, {}",
                                 llvm_symbol(arg),
                                 ll_ty,
                                 storage,
                                 i));
        }
        Ok(())
    }

    fn create_new_pieces(&mut self,
                         params: &HashMap<Symbol, Type>,
                         ctx: &mut FunctionContext)
                         -> WeldResult<()> {
        let full_task_ptr = ctx.var_ids.next();
        let full_task_int = ctx.var_ids.next();
        let full_task_bit = ctx.var_ids.next();
        ctx.code
            .add(format!("{} = getelementptr %work_t* %cur.work, i32 0, i32 4",
                         full_task_ptr));
        ctx.code.add(format!("{} = load i32* {}", full_task_int, full_task_ptr));
        ctx.code.add(format!("{} = trunc i32 {} to i1", full_task_bit, full_task_int));
        ctx.code.add(format!("br i1 {}, label %new_pieces, label %fn_call", full_task_bit));
        ctx.code.add("new_pieces:");
        let params_sorted: BTreeMap<&Symbol, &Type> = params.iter().collect();
        for (arg, ty) in params_sorted.iter() {
            match **ty {
                Builder(ref bk) => {
                    match *bk {
                        Appender(_) => {
                            let bld_ty_str = try!(self.llvm_type(ty)).to_string();
                            let bld_prefix = format!("@{}", bld_ty_str.replace("%", ""));
                            ctx.code
                                .add(format!("call void {}.newPiece({} {}, %work_t* %cur.work)",
                                             bld_prefix,
                                             bld_ty_str,
                                             llvm_symbol(arg)));
                        }
                        _ => {}
                    }
                }
                _ => {}
            }
        }
        ctx.code.add("br label %fn_call");
        Ok(())
    }

    fn get_arg_struct(&mut self,
                      params: &HashMap<Symbol, Type>,
                      ctx: &mut FunctionContext)
                      -> WeldResult<String> {
        let params_sorted: BTreeMap<&Symbol, &Type> = params.iter().collect();
        let mut prev_ref = String::from("undef");
        let ll_ty = try!(self.llvm_type(
            &Struct(params_sorted.iter().map(|p| p.1.clone()).cloned().collect())))
            .to_string();
        for (i, (arg, ty)) in params_sorted.iter().enumerate() {
            let next_ref = ctx.var_ids.next();
            ctx.code.add(format!("{} = insertvalue {} {}, {} {}, {}",
                                 next_ref,
                                 ll_ty,
                                 prev_ref,
                                 try!(self.llvm_type(&ty)),
                                 llvm_symbol(arg),
                                 i));
            prev_ref.clear();
            prev_ref.push_str(&next_ref);
        }
        let struct_size_ptr = ctx.var_ids.next();
        let struct_size = ctx.var_ids.next();
        let struct_storage = ctx.var_ids.next();
        let struct_storage_typed = ctx.var_ids.next();
        let run_id = ctx.var_ids.next();
        ctx.code.add(format!("{} = getelementptr {}* null, i32 1", struct_size_ptr, ll_ty));
        ctx.code.add(format!("{} = ptrtoint {}* {} to i64",
                             struct_size,
                             ll_ty,
                             struct_size_ptr));
        ctx.code.add(format!("{} = call i64 @get_runid()", run_id));
        ctx.code
            .add(format!("{} = call i8* @weld_rt_malloc(i64 {}, i64 {})",
                         struct_storage,
                         run_id,
                         struct_size));
        ctx.code.add(format!("{} = bitcast i8* {} to {}*",
                             struct_storage_typed,
                             struct_storage,
                             ll_ty));
        ctx.code.add(format!("store {} {}, {}* {}",
                             ll_ty,
                             prev_ref,
                             ll_ty,
                             struct_storage_typed));
        Ok(struct_storage)
    }

    /// Add a function to the generated program.
    pub fn add_function(&mut self,
                        sir: &SirProgram,
                        func: &SirFunction,
                        // non-None only if func is loop body
                        containing_loop: Option<ParallelForData>)
                        -> WeldResult<()> {
        if !self.visited.insert(func.id) {
            return Ok(());
        }
        {
            let mut ctx = &mut FunctionContext::new();
            let mut arg_types = try!(self.get_arg_str(&func.params, ".in"));
            if containing_loop.is_some() {
                arg_types.push_str(", i64 %lower.idx, i64 %upper.idx");
            }

            // Start the entry block by defining the function and storing all its arguments on the
            // stack (this makes them consistent with other local variables). Later, expressions may
            // add more local variables to alloca_code.
            ctx.alloca_code.add(format!("define void @f{}({}) {{", func.id, arg_types));
            ctx.alloca_code.add(format!("fn.entry:"));
            for (arg, ty) in func.params.iter() {
                let arg_str = llvm_symbol(&arg);
                let ty_str = try!(self.llvm_type(&ty)).to_string();
                try!(ctx.add_alloca(&arg_str, &ty_str));
                ctx.code.add(format!("store {} {}.in, {}* {}", ty_str, arg_str, ty_str, arg_str));
            }
            for (arg, ty) in func.locals.iter() {
                let arg_str = llvm_symbol(&arg);
                let ty_str = try!(self.llvm_type(&ty)).to_string();
                try!(ctx.add_alloca(&arg_str, &ty_str));
            }

            ctx.code.add(format!("%cur.tid = call i32 @my_id_public()"));

            if containing_loop.is_some() {
                let par_for = containing_loop.clone().unwrap();
                let bld_ty_str = try!(self.llvm_type(func.params.get(&par_for.builder).unwrap()))
                    .to_string();
                let bld_param_str = llvm_symbol(&par_for.builder);
                let bld_arg_str = llvm_symbol(&par_for.builder_arg);
                ctx.code.add(format!("store {} {}.in, {}* {}",
                                     &bld_ty_str,
                                     bld_param_str,
                                     &bld_ty_str,
                                     bld_arg_str));
                try!(ctx.add_alloca("%cur.idx", "i64"));
                ctx.code.add("store i64 %lower.idx, i64* %cur.idx");
                ctx.code.add("br label %loop.start");
                ctx.code.add("loop.start:");
                let idx_tmp = try!(self.load_var("%cur.idx", "i64", ctx));
                let work_idx_ptr = ctx.var_ids.next();
                ctx.code.add(format!("{} = getelementptr %work_t* %cur.work, i32 0, i32 3",
                                     work_idx_ptr));
                ctx.code.add(format!("store i64 {}, i64* {}", idx_tmp, work_idx_ptr));
                let idx_cmp = ctx.var_ids.next();
                ctx.code.add(format!("{} = icmp ult i64 {}, %upper.idx", idx_cmp, idx_tmp));
                ctx.code.add(format!("br i1 {}, label %loop.body, label %loop.end", idx_cmp));
                ctx.code.add("loop.body:");
                let mut prev_ref = String::from("undef");
                let elem_ty = func.locals.get(&par_for.data_arg).unwrap();
                let elem_ty_str = try!(self.llvm_type(&elem_ty)).to_string();
                for (i, iter) in par_for.data.iter().enumerate() {
                    let data_ty_str = try!(self.llvm_type(func.params.get(&iter.data).unwrap()))
                        .to_string();
                    let data_str =
                        try!(self.load_var(llvm_symbol(&iter.data).as_str(), &data_ty_str, ctx));
                    let data_prefix = format!("@{}", data_ty_str.replace("%", ""));
                    let inner_elem_tmp_ptr = ctx.var_ids.next();
                    let inner_elem_ty_str = if par_for.data.len() == 1 {
                        elem_ty_str.clone()
                    } else {
                        match *elem_ty {
                            Struct(ref v) => try!(self.llvm_type(&v[i])).to_string(),
                            _ => {
                                weld_err!("Internal error: invalid element type {}",
                                          print_type(elem_ty))?
                            }
                        }
                    };
                    let arr_idx = if iter.start.is_some() {
                        let offset = ctx.var_ids.next();
                        let stride_str = try!(self.load_var(
                                llvm_symbol(&iter.stride.clone().unwrap()).as_str(), "i64", ctx));
                        let start_str = try!(self.load_var(
                                llvm_symbol(&iter.start.clone().unwrap()).as_str(), "i64", ctx));
                        ctx.code.add(format!("{} = mul i64 {}, {}", offset, idx_tmp, stride_str));
                        let final_idx = ctx.var_ids.next();
                        ctx.code.add(format!("{} = add i64 {}, {}", final_idx, start_str, offset));
                        final_idx
                    } else {
                        idx_tmp.clone()
                    };
                    ctx.code.add(format!("{} = call {}* {}.at({} {}, i64 {})",
                                         inner_elem_tmp_ptr,
                                         &inner_elem_ty_str,
                                         data_prefix,
                                         &data_ty_str,
                                         data_str,
                                         arr_idx));
                    let inner_elem_tmp =
                        try!(self.load_var(&inner_elem_tmp_ptr, &inner_elem_ty_str, ctx));
                    if par_for.data.len() == 1 {
                        prev_ref.clear();
                        prev_ref.push_str(&inner_elem_tmp);
                    } else {
                        let elem_tmp = ctx.var_ids.next();
                        ctx.code.add(format!("{} = insertvalue {} {}, {} {}, {}",
                                             elem_tmp,
                                             elem_ty_str,
                                             prev_ref,
                                             inner_elem_ty_str,
                                             inner_elem_tmp,
                                             i));
                        prev_ref.clear();
                        prev_ref.push_str(&elem_tmp);
                    }
                }
                let elem_str = llvm_symbol(&par_for.data_arg);
                ctx.code.add(format!("store {} {}, {}* {}",
                                     &elem_ty_str,
                                     prev_ref,
                                     &elem_ty_str,
                                     elem_str));
                ctx.code.add(format!("store i64 {}, i64* {}",
                                     idx_tmp,
                                     llvm_symbol(&par_for.idx_arg)));
            }

            ctx.code.add(format!("br label %b.b{}", func.blocks[0].id));
            // Generate an expression for the function body.
            try!(self.gen_func(sir, func, ctx));
            ctx.code.add("body.end:");
            if containing_loop.is_some() {
                ctx.code.add("br label %loop.terminator");
                ctx.code.add("loop.terminator:");
                let idx_tmp = try!(self.load_var("%cur.idx", "i64", ctx));
                let idx_inc = ctx.var_ids.next();
                ctx.code.add(format!("{} = add i64 {}, 1", idx_inc, idx_tmp));
                ctx.code.add(format!("store i64 {}, i64* %cur.idx", idx_inc));
                ctx.code.add("br label %loop.start");
                ctx.code.add("loop.end:");
            }
            ctx.code.add("ret void");
            ctx.code.add("}\n\n");

            self.body_code.add(&ctx.alloca_code.result());
            self.body_code.add(&ctx.code.result());
        }

        if containing_loop.is_some() {
            let par_for = containing_loop.clone().unwrap();
            {
                let mut wrap_ctx = &mut FunctionContext::new();
                let serial_arg_types =
                    try!(self.get_arg_str(&get_combined_params(sir, &par_for), ""));
                wrap_ctx.code
                    .add(format!("define void @f{}_wrapper({}) {{", func.id, serial_arg_types));
                wrap_ctx.code.add(format!("fn.entry:"));
                let upper_bound = wrap_ctx.var_ids.next();
                if par_for.data[0].start.is_none() {
                    let first_data = &par_for.data[0].data;
                    let data_str = llvm_symbol(&first_data);
                    let data_ty_str = try!(self.llvm_type(func.params.get(&first_data).unwrap()))
                        .to_string();
                    let data_prefix = format!("@{}", data_ty_str.replace("%", ""));
                    wrap_ctx.code.add(format!("{} = call i64 {}.size({} {})",
                                              upper_bound,
                                              data_prefix,
                                              data_ty_str,
                                              data_str));
                } else {
                    let start_str = llvm_symbol(&par_for.data[0].start.clone().unwrap());
                    let end_str = llvm_symbol(&par_for.data[0].end.clone().unwrap());
                    let stride_str = llvm_symbol(&par_for.data[0].stride.clone().unwrap());
                    let diff_tmp = wrap_ctx.var_ids.next();
                    // TODO check for errors in the given bounds: end >= start >= 0, stride > 0,
                    // (end - start) % stride == 0 => Crash
                    wrap_ctx.code
                        .add(format!("{} = sub i64 {}, {}", diff_tmp, end_str, start_str));
                    wrap_ctx.code
                        .add(format!("{} = udiv i64 {}, {}", upper_bound, diff_tmp, stride_str));
                }
                let bound_cmp = wrap_ctx.var_ids.next();
                let mut grain_size = 1024;
                if par_for.innermost {
                    wrap_ctx.code.add(format!("{} = icmp ule i64 {}, {}",
                                              bound_cmp,
                                              upper_bound,
                                              grain_size));
                    wrap_ctx.code
                        .add(format!("br i1 {}, label %for.ser, label %for.par", bound_cmp));
                    wrap_ctx.code.add(format!("for.ser:"));
                    let mut body_arg_types = try!(self.get_arg_str(&func.params, ""));
                    body_arg_types.push_str(format!(", i64 0, i64 {}", upper_bound).as_str());
                    wrap_ctx.code.add(format!("call void @f{}({})", func.id, body_arg_types));
                    let cont_arg_types =
                        try!(self.get_arg_str(&sir.funcs[par_for.cont].params, ""));
                    wrap_ctx.code.add(format!("call void @f{}({})", par_for.cont, cont_arg_types));
                    wrap_ctx.code.add(format!("br label %fn.end"));
                } else {
                    wrap_ctx.code.add("br label %for.par");
                    grain_size = 1;
                }
                wrap_ctx.code.add(format!("for.par:"));
                let body_struct = try!(self.get_arg_struct(&func.params, &mut wrap_ctx));
                let cont_struct =
                    try!(self.get_arg_struct(&sir.funcs[par_for.cont].params, &mut wrap_ctx));
                wrap_ctx.code
                    .add(format!("call void @pl_start_loop(%work_t* %cur.work, i8* {}, i8* {}, \
                                  void (%work_t*)* @f{}_par, void (%work_t*)* @f{}_par, i64 0, \
                                  i64 {}, i32 {})",
                                 body_struct,
                                 cont_struct,
                                 func.id,
                                 par_for.cont,
                                 upper_bound,
                                 grain_size));
                wrap_ctx.code.add(format!("br label %fn.end"));
                wrap_ctx.code.add("fn.end:");
                wrap_ctx.code.add("ret void");
                wrap_ctx.code.add("}\n\n");
                self.body_code.add(&wrap_ctx.code.result());
            }
            {
                let mut par_body_ctx = &mut FunctionContext::new();
                par_body_ctx.code
                    .add(format!("define void @f{}_par(%work_t* %cur.work) {{", func.id));
                par_body_ctx.code.add("entry:");
                try!(self.unload_arg_struct(&func.params, &mut par_body_ctx));
                let lower_bound_ptr = par_body_ctx.var_ids.next();
                let lower_bound = par_body_ctx.var_ids.next();
                let upper_bound_ptr = par_body_ctx.var_ids.next();
                let upper_bound = par_body_ctx.var_ids.next();
                par_body_ctx.code
                    .add(format!("{} = getelementptr %work_t* %cur.work, i32 0, i32 1",
                                 lower_bound_ptr));
                par_body_ctx.code.add(format!("{} = load i64* {}", lower_bound, lower_bound_ptr));
                par_body_ctx.code
                    .add(format!("{} = getelementptr %work_t* %cur.work, i32 0, i32 2",
                                 upper_bound_ptr));
                par_body_ctx.code.add(format!("{} = load i64* {}", upper_bound, upper_bound_ptr));
                let body_arg_types = try!(self.get_arg_str(&func.params, ""));
                try!(self.create_new_pieces(&func.params, &mut par_body_ctx));
                par_body_ctx.code.add("fn_call:");
                par_body_ctx.code.add(format!("call void @f{}({}, i64 {}, i64 {})",
                                              func.id,
                                              body_arg_types,
                                              lower_bound,
                                              upper_bound));
                par_body_ctx.code.add("ret void");
                par_body_ctx.code.add("}\n\n");
                self.body_code.add(&par_body_ctx.code.result());
            }
            {
                let mut par_cont_ctx = &mut FunctionContext::new();
                par_cont_ctx.code
                    .add(format!("define void @f{}_par(%work_t* %cur.work) {{", par_for.cont));
                par_cont_ctx.code.add("entry:");
                try!(self.unload_arg_struct(&sir.funcs[par_for.cont].params, &mut par_cont_ctx));
                try!(self.create_new_pieces(&sir.funcs[par_for.cont].params, &mut par_cont_ctx));
                par_cont_ctx.code.add("fn_call:");
                let cont_arg_types = try!(self.get_arg_str(&sir.funcs[par_for.cont].params, ""));
                par_cont_ctx.code.add(format!("call void @f{}({})", par_for.cont, cont_arg_types));
                par_cont_ctx.code.add("ret void");
                par_cont_ctx.code.add("}\n\n");
                self.body_code.add(&par_cont_ctx.code.result());
            }
        }
        if func.id == 0 {
            let mut par_top_ctx = &mut FunctionContext::new();
            par_top_ctx.code.add("define void @f0_par(%work_t* %cur.work) {");
            try!(self.unload_arg_struct(&sir.funcs[0].params, &mut par_top_ctx));
            let top_arg_types = try!(self.get_arg_str(&sir.funcs[0].params, ""));
            par_top_ctx.code.add(format!("call void @f0({})", top_arg_types));
            par_top_ctx.code.add("ret void");
            par_top_ctx.code.add("}\n\n");
            self.body_code.add(&par_top_ctx.code.result());
        }
        Ok(())
    }

    /// Add a function to the generated program, passing its parameters and return value through
    /// pointers encoded as i64. This is used for the main entry point function into Weld modules
    /// to pass them arbitrary structures.
    pub fn add_function_on_pointers(&mut self, name: &str, sir: &SirProgram) -> WeldResult<()> {
        // First add the function on raw values, which we'll call from the pointer version.
        try!(self.add_function(sir, &sir.funcs[0], None));

        // Define a struct with all the argument types as fields
        let args_struct = Struct(sir.top_params.iter().map(|a| a.ty.clone()).collect());
        let args_type = try!(self.llvm_type(&args_struct)).to_string();

        let mut run_ctx = &mut FunctionContext::new();

        run_ctx.code.add(format!("define i64 @{}(i64 %r.input) {{", name));
        // Unpack the input, which is always struct defined by the type %input_arg_t in prelude.ll.
        run_ctx.code.add(format!("%r.inp_typed = inttoptr i64 %r.input to %input_arg_t*"));
        run_ctx.code.add(format!("%r.inp_val = load %input_arg_t* %r.inp_typed"));
        run_ctx.code.add(format!("%r.args = extractvalue %input_arg_t %r.inp_val, 0"));
        run_ctx.code.add(format!("%r.nworkers = extractvalue %input_arg_t %r.inp_val, 1"));
        run_ctx.code.add(format!("%r.rid = extractvalue %input_arg_t %r.inp_val, 2"));
        run_ctx.code.add(format!("call void @set_nworkers(i32 %r.nworkers)"));
        run_ctx.code.add(format!("call void @set_runid(i64 %r.rid)"));
        // Code to load args and call function
        run_ctx.code.add(format!("%r.args_typed = inttoptr i64 %r.args to {args_type}*
             \
                          %r.args_val = load {args_type}* %r.args_typed",
                                 args_type = args_type));

        let mut arg_pos_map: HashMap<Symbol, usize> = HashMap::new();
        for (i, a) in sir.top_params.iter().enumerate() {
            arg_pos_map.insert(a.name.clone(), i);
        }
        for (arg, _) in sir.funcs[0].params.iter() {
            let idx = arg_pos_map.get(arg).unwrap();
            run_ctx.code.add(format!("{} = extractvalue {} %r.args_val, {}",
                                     llvm_symbol(arg),
                                     args_type,
                                     idx));
        }
        let run_struct = try!(self.get_arg_struct(&sir.funcs[0].params, &mut run_ctx));
        run_ctx.code.add(format!("call \
                          void @execute(void (%work_t*)* @f0_par, i8* {})
             %res_ptr = call i8* @get_result()
             %res_address = ptrtoint i8* %res_ptr to i64
             \
                          ret i64 %res_address",
                                 run_struct));
        run_ctx.code.add("}\n\n");

        self.body_code.add(&run_ctx.code.result());
        Ok(())
    }

    /// Return the LLVM type name corresponding to a Weld type.
    fn llvm_type(&mut self, ty: &Type) -> WeldResult<&str> {
        match *ty {
            Scalar(Bool) => Ok("i1"),
            Scalar(I8) => Ok("i8"),
            Scalar(I32) => Ok("i32"),
            Scalar(I64) => Ok("i64"),
            Scalar(F32) => Ok("float"),
            Scalar(F64) => Ok("double"),

            Struct(ref fields) => {
                if self.struct_names.get(fields) == None {
                    // Declare the struct in prelude_code
                    let name = self.struct_ids.next();
                    let mut field_types: Vec<String> = Vec::new();
                    for f in fields {
                        field_types.push(try!(self.llvm_type(f)).to_string());
                    }
                    let field_types_str = field_types.join(", ");
                    self.prelude_code.add(format!("{} = type {{ {} }}", name, field_types_str));

                    // Generate hash function for the struct.
                    self.prelude_code.add_line(format!("define i64 {}.hash({} %value) {{",
                                                       name.replace("%", "@"),
                                                       name));
                    let mut res = "0".to_string();
                    for i in 0..field_types.len() {
                        let field = self.prelude_var_ids.next();
                        let hash = self.prelude_var_ids.next();
                        let new_res = self.prelude_var_ids.next();
                        let field_ty_str = &field_types[i];
                        let field_prefix_str = format!("@{}", field_ty_str.replace("%", ""));
                        self.prelude_code
                            .add_line(format!("{} = extractvalue {} %value, {}", field, name, i));
                        self.prelude_code.add_line(format!("{} = call i64 {}.hash({} {})",
                                                           hash,
                                                           field_prefix_str,
                                                           field_ty_str,
                                                           field));
                        self.prelude_code
                            .add_line(format!("{} = call i64 @hash_combine(i64 {}, i64 {})",
                                              new_res,
                                              res,
                                              hash));
                        res = new_res;
                    }
                    self.prelude_code.add_line(format!("ret i64 {}", res));
                    self.prelude_code.add_line(format!("}}"));
                    self.prelude_code.add_line(format!(""));

                    self.prelude_code.add_line(format!("define i32 {}.cmp({} %a, {} %b) {{",
                                                       name.replace("%", "@"),
                                                       name,
                                                       name));
                    let mut label_ids = IdGenerator::new("%l");
                    for i in 0..field_types.len() {
                        let a_field = self.prelude_var_ids.next();
                        let b_field = self.prelude_var_ids.next();
                        let cmp = self.prelude_var_ids.next();
                        let ne = self.prelude_var_ids.next();
                        let field_ty_str = &field_types[i];
                        let ret_label = label_ids.next();
                        let post_label = label_ids.next();
                        let field_prefix_str = format!("@{}", field_ty_str.replace("%", ""));
                        self.prelude_code
                            .add_line(format!("{} = extractvalue {} %a , {}", a_field, name, i));
                        self.prelude_code
                            .add_line(format!("{} = extractvalue {} %b, {}", b_field, name, i));
                        self.prelude_code.add_line(format!("{} = call i32 {}.cmp({} {}, {} {})",
                                                           cmp,
                                                           field_prefix_str,
                                                           field_ty_str,
                                                           a_field,
                                                           field_ty_str,
                                                           b_field));
                        self.prelude_code.add_line(format!("{} = icmp ne i32 {}, 0", ne, cmp));
                        self.prelude_code.add_line(format!("br i1 {}, label {}, label {}",
                                                           ne,
                                                           ret_label,
                                                           post_label));
                        self.prelude_code.add_line(format!("{}:", ret_label.replace("%", "")));
                        self.prelude_code.add_line(format!("ret i32 {}", cmp));
                        self.prelude_code.add_line(format!("{}:", post_label.replace("%", "")));
                    }
                    self.prelude_code.add_line(format!("ret i32 0"));
                    self.prelude_code.add_line(format!("}}"));
                    self.prelude_code.add_line(format!(""));

                    // Add it into our map so we remember its name
                    self.struct_names.insert(fields.clone(), name);
                }
                Ok(self.struct_names.get(fields).unwrap())
            }

            Vector(ref elem) => {
                if self.vec_names.get(elem) == None {
                    let elem_ty = try!(self.llvm_type(elem)).to_string();
                    let elem_prefix = format!("@{}", elem_ty.replace("%", ""));
                    let name = self.vec_ids.next();
                    self.vec_names.insert(*elem.clone(), name.clone());
                    let prefix_replaced = VECTOR_CODE.replace("$ELEM_PREFIX", &elem_prefix);
                    let elem_replaced = prefix_replaced.replace("$ELEM", &elem_ty);
                    let name_replaced = elem_replaced.replace("$NAME", &name.replace("%", ""));
                    self.prelude_code.add(&name_replaced);
                    self.prelude_code.add("\n");
                }
                Ok(self.vec_names.get(elem).unwrap())
            }

            Dict(ref key, ref value) => {
                let elem = Box::new(Struct(vec![*key.clone(), *value.clone()]));
                if self.dict_names.get(&elem) == None {
                    let key_ty = try!(self.llvm_type(key)).to_string();
                    let value_ty = try!(self.llvm_type(value)).to_string();
                    let key_prefix = format!("@{}", key_ty.replace("%", ""));
                    let name = self.dict_ids.next();
                    self.dict_names.insert(*elem.clone(), name.clone());
                    let kv_struct_ty = try!(self.llvm_type(&elem)).to_string();
                    let kv_vec = Box::new(Vector(elem.clone()));
                    let kv_vec_ty = try!(self.llvm_type(&kv_vec)).to_string();
                    let kv_vec_prefix = format!("@{}", &kv_vec_ty.replace("%", ""));
                    let key_prefix_replaced = DICTIONARY_CODE.replace("$KEY_PREFIX", &key_prefix);
                    let name_replaced =
                        key_prefix_replaced.replace("$NAME", &name.replace("%", ""));
                    let key_ty_replaced = name_replaced.replace("$KEY", &key_ty);
                    let value_ty_replaced = key_ty_replaced.replace("$VALUE", &value_ty);
                    let kv_struct_replaced = value_ty_replaced.replace("$KV_STRUCT", &kv_struct_ty);
                    let kv_vec_prefix_replaced =
                        kv_struct_replaced.replace("$KV_VEC_PREFIX", &kv_vec_prefix);
                    let kv_vec_ty_replaced = kv_vec_prefix_replaced.replace("$KV_VEC", &kv_vec_ty);
                    self.prelude_code.add(&kv_vec_ty_replaced);
                    self.prelude_code.add("\n");
                }
                Ok(self.dict_names.get(&elem).unwrap())
            }

            Builder(ref bk) => {
                if self.bld_names.get(bk) == None {
                    match *bk {
                        Appender(ref t) => {
                            let bld_ty = Vector(t.clone());
                            let bld_ty_str = try!(self.llvm_type(&bld_ty)).to_string();
                            self.bld_names.insert(bk.clone(), format!("{}.bld", bld_ty_str));
                        }
                        Merger(ref t, _) => {
                            if self.merger_names.get(t) == None {
                                let elem_ty = self.llvm_type(t)?.to_string();
                                let elem_prefix = format!("@{}", elem_ty.replace("%", ""));
                                let name = self.merger_ids.next();
                                self.merger_names
                                    .insert(*t.clone(), name.clone());
                                let prefix_replaced =
                                    MERGER_CODE.replace("$ELEM_PREFIX", &elem_prefix);
                                let elem_replaced = prefix_replaced.replace("$ELEM", &elem_ty);
                                let name_replaced =
                                    elem_replaced.replace("$NAME", &name.replace("%", ""));
                                self.prelude_code.add(&name_replaced);
                                self.prelude_code.add("\n");
                            }
                            let bld_ty_str = self.merger_names.get(t).unwrap();
                            self.bld_names
                                .insert(bk.clone(), format!("{}.bld", bld_ty_str));
                        }
                        DictMerger(ref kt, ref vt, ref op) => {
                            let bld_ty = Dict(kt.clone(), vt.clone());
                            let bld_ty_str = try!(self.llvm_type(&bld_ty)).to_string();
                            let elem = Box::new(Struct(vec![*kt.clone(), *vt.clone()]));
                            let kv_struct_ty = try!(self.llvm_type(&elem)).to_string();
                            let key_ty = try!(self.llvm_type(kt)).to_string();
                            let value_ty = try!(self.llvm_type(vt)).to_string();
                            let kv_vec = Box::new(Vector(elem.clone()));
                            let kv_vec_ty = try!(self.llvm_type(&kv_vec)).to_string();
                            let kv_vec_prefix = format!("@{}", &kv_vec_ty.replace("%", ""));
                            let name_replaced =
                                DICTMERGER_CODE.replace("$NAME", &bld_ty_str.replace("%", ""));
                            let key_ty_replaced = name_replaced.replace("$KEY", &key_ty);
                            let value_ty_replaced = key_ty_replaced.replace("$VALUE", &value_ty);
                            let kv_struct_replaced = value_ty_replaced.replace("$KV_STRUCT",
                                &kv_struct_ty.replace("%", ""));
                            let op_replaced =
                                kv_struct_replaced.replace("$OP", &llvm_binop(*op, vt)?);
                            let kv_vec_prefix_replaced =
                                op_replaced.replace("$KV_VEC_PREFIX", &kv_vec_prefix);
                            let kv_vec_ty_replaced =
                                kv_vec_prefix_replaced.replace("$KV_VEC", &kv_vec_ty);
                            self.prelude_code.add(&kv_vec_ty_replaced);
                            self.prelude_code.add("\n");
                            self.bld_names.insert(bk.clone(), format!("{}.bld", bld_ty_str));
                        }
                        VecMerger(ref elem, _) => {
                            let bld_ty = Vector(elem.clone());
                            let bld_ty_str = try!(self.llvm_type(&bld_ty)).to_string();
                            self.bld_names.insert(bk.clone(), format!("{}.vm.bld", bld_ty_str));
                        }
                    }
                }
                Ok(self.bld_names.get(bk).unwrap())
            }

            _ => weld_err!("Unsupported type {}", print_type(ty))?,
        }
    }

    fn load_var(&mut self, sym: &str, ty: &str, ctx: &mut FunctionContext) -> WeldResult<String> {
        let var = ctx.var_ids.next();
        ctx.code.add(format!("{} = load {}* {}", var, ty, sym));
        Ok(var)
    }

    /// Given a pointer to a some data retrieved from a builder, generates code to merge a value
    /// into the builder. The result should be stored back into the pointer to complete the merge.
<<<<<<< HEAD
    ///
    /// `builder_ptr` is the pointer into which the original value is read and the new value will
    /// be stored. `merge_value` is the value to merge in.
=======
>>>>>>> fa3714ef
    fn gen_merge(&mut self,
                 builder_ptr: String,
                 merge_value: String,
                 merge_ty_str: String,
                 bin_op: &BinOpKind,
                 merge_ty: &Type,
                 ctx: &mut FunctionContext)
                 -> WeldResult<()> {
        let builder_value = ctx.var_ids.next();
        let mut res = ctx.var_ids.next();
        ctx.code.add(format!("{} = load {}* {}",
                             &builder_value,
                             &merge_ty_str,
                             &builder_ptr));
        if let Scalar(_) = *merge_ty {
            ctx.code.add(format!("{} = {} {} {}, {}",
                                 &res,
                                 try!(llvm_binop(*bin_op, merge_ty)),
                                 &merge_ty_str,
                                 builder_value,
                                 merge_value));
        } else if let Struct(ref tys) = *merge_ty {
            let mut cur = "undef".to_string();
            for (i, ty) in tys.iter().enumerate() {
                let merge_elem = ctx.var_ids.next();
                let builder_elem = ctx.var_ids.next();
                let struct_name = ctx.var_ids.next();
                let binop_value = ctx.var_ids.next();
                let elem_ty_str = try!(self.llvm_type(ty)).to_string();
                ctx.code.add(format!("{} = extractvalue {} {}, {}",
                                     &merge_elem,
                                     &merge_ty_str,
                                     &merge_value,
                                     i));
                ctx.code.add(format!("{} = extractvalue {} {}, {}",
                                     &builder_elem,
                                     &merge_ty_str,
                                     &builder_value,
                                     i));
                ctx.code.add(format!("{} = {} {} {}, {}",
                                     &binop_value,
                                     try!(llvm_binop(*bin_op, ty)),
                                     &elem_ty_str,
                                     &merge_elem,
                                     &builder_elem));
                ctx.code.add(format!("{} = insertvalue {} {}, {} {}, {}",
                                     &struct_name,
                                     &merge_ty_str,
                                     &cur,
                                     &elem_ty_str,
                                     &binop_value,
                                     i));
                res = struct_name.clone();
                cur = struct_name.clone();
            }
        } else {
            unreachable!();
        }

        // Store the resulting merge value back into the builder pointer.
        ctx.code.add(format!("store {} {}, {}* {}",
                             &merge_ty_str,
                             &res,
                             &merge_ty_str,
                             &builder_ptr));
        Ok(())
    }


    /// Add an expression to a CodeBuilder, possibly generating prelude code earlier, and return
    /// a string that can be used to represent its result later (e.g. %var if introducing a local
    /// variable or an integer constant otherwise).
    fn gen_func(&mut self,
                sir: &SirProgram,
                func: &SirFunction,
                ctx: &mut FunctionContext)
                -> WeldResult<String> {
        for b in func.blocks.iter() {
            ctx.code.add(format!("b.b{}:", b.id));
            for s in b.statements.iter() {
                match *s {
                    MakeStruct { ref output, ref elems } => {
                        let mut cur = "undef".to_string();
                        let ll_ty = try!(self.llvm_type(&Struct(elems.iter()
                                .map(|e| e.1.clone())
                                .collect::<Vec<_>>())))
                            .to_string();
                        for (i, &(ref elem, ref ty)) in elems.iter().enumerate() {
                            let ll_elem_ty = try!(self.llvm_type(&ty)).to_string();
                            let tmp =
                                try!(self.load_var(llvm_symbol(&elem).as_str(), &ll_elem_ty, ctx));
                            let struct_name = ctx.var_ids.next();
                            ctx.code.add(format!("{} = insertvalue {} {}, {} {}, {}",
                                                 &struct_name,
                                                 &ll_ty,
                                                 &cur,
                                                 &ll_elem_ty,
                                                 &tmp,
                                                 i));
                            cur = struct_name.clone();
                        }
                        ctx.code.add(format!("store {} {}, {}* {}",
                                             ll_ty,
                                             cur,
                                             ll_ty,
                                             llvm_symbol(output)));
                    }
                    BinOp { ref output, op, ref ty, ref left, ref right } => {
                        let op_name = try!(llvm_binop(op, ty));
                        let ll_ty = try!(self.llvm_type(ty)).to_string();
                        let left_tmp = try!(self.load_var(llvm_symbol(left).as_str(), &ll_ty, ctx));
                        let right_tmp = try!(self.load_var(llvm_symbol(right).as_str(),
                            &ll_ty, ctx));
                        let bin_tmp = ctx.var_ids.next();
                        ctx.code.add(format!("{} = {} {} {}, {}",
                                             bin_tmp,
                                             op_name,
                                             ll_ty,
                                             left_tmp,
                                             right_tmp));
                        let out_ty = try!(get_sym_ty(func, output));
                        let out_ty_str = try!(self.llvm_type(&out_ty)).to_string();
                        ctx.code.add(format!("store {} {}, {}* {}",
                                             out_ty_str,
                                             bin_tmp,
                                             out_ty_str,
                                             llvm_symbol(output)));
                    }
                    Cast { ref output, ref new_ty, ref child } => {
                        let old_ty = try!(get_sym_ty(func, child));
                        if old_ty != new_ty {
                            let op_name = try!(llvm_castop(&old_ty, &new_ty));
                            let old_ll_ty = try!(self.llvm_type(&old_ty)).to_string();
                            let new_ll_ty = try!(self.llvm_type(&new_ty)).to_string();
                            let child_tmp = try!(self.load_var(llvm_symbol(child).as_str(),
                                &old_ll_ty, ctx));
                            let cast_tmp = ctx.var_ids.next();
                            ctx.code.add(format!("{} = {} {} {} to {}",
                                                 cast_tmp,
                                                 op_name,
                                                 old_ll_ty,
                                                 child_tmp,
                                                 new_ll_ty));
                            let out_ty = try!(get_sym_ty(func, output));
                            let out_ty_str = try!(self.llvm_type(&out_ty)).to_string();
                            ctx.code.add(format!("store {} {}, {}* {}",
                                                 out_ty_str,
                                                 cast_tmp,
                                                 out_ty_str,
                                                 llvm_symbol(output)));
                        }
                    }
                    Lookup { ref output, ref child, ref index } => {
                        let child_ty = try!(get_sym_ty(func, child));
                        match *child_ty {
                            Vector(_) => {
                                let child_ll_ty = try!(self.llvm_type(&child_ty)).to_string();
                                let output_ty = try!(get_sym_ty(func, output));
                                let output_ll_ty = try!(self.llvm_type(&output_ty)).to_string();
                                let vec_ll_ty = try!(self.llvm_type(&child_ty)).to_string();
                                let vec_prefix = format!("@{}", vec_ll_ty.replace("%", ""));
                                let child_tmp = try!(self.load_var(llvm_symbol(child).as_str(),
                                    &child_ll_ty, ctx));
                                let index_tmp = try!(self.load_var(llvm_symbol(index).as_str(),
                                    "i64", ctx));
                                let res_ptr = ctx.var_ids.next();
                                let res_tmp = ctx.var_ids.next();
                                ctx.code.add(format!("{} = call {}* {}.at({} {}, i64 {})",
                                                     res_ptr,
                                                     output_ll_ty,
                                                     vec_prefix,
                                                     vec_ll_ty,
                                                     child_tmp,
                                                     index_tmp));
                                ctx.code.add(format!("{} = load {}* {}",
                                                     res_tmp,
                                                     output_ll_ty,
                                                     res_ptr));
                                ctx.code.add(format!("store {} {}, {}* {}",
                                                     output_ll_ty,
                                                     res_tmp,
                                                     output_ll_ty,
                                                     llvm_symbol(output)));
                            }
                            Dict(_, _) => {
                                let child_ll_ty = try!(self.llvm_type(&child_ty)).to_string();
                                let output_ty = try!(get_sym_ty(func, output));
                                let output_ll_ty = try!(self.llvm_type(&output_ty)).to_string();
                                let dict_ll_ty = try!(self.llvm_type(&child_ty)).to_string();
                                let index_ty = try!(get_sym_ty(func, index));
                                let index_ll_ty = try!(self.llvm_type(&index_ty)).to_string();
                                let dict_prefix = format!("@{}", dict_ll_ty.replace("%", ""));
                                let child_tmp = try!(self.load_var(llvm_symbol(child).as_str(),
                                    &child_ll_ty, ctx));
                                let index_tmp = try!(self.load_var(llvm_symbol(index).as_str(),
                                    &index_ll_ty, ctx));
                                let slot = ctx.var_ids.next();
                                let res_tmp = ctx.var_ids.next();
                                ctx.code.add(format!("{} = call {}.slot {}.lookup({} {}, {} {})",
                                                     slot,
                                                     dict_ll_ty,
                                                     dict_prefix,
                                                     dict_ll_ty,
                                                     child_tmp,
                                                     index_ll_ty,
                                                     index_tmp));
                                ctx.code.add(format!("{} = call {} {}.slot.value({}.slot {})",
                                                     res_tmp,
                                                     output_ll_ty,
                                                     dict_prefix,
                                                     dict_ll_ty,
                                                     slot));
                                ctx.code.add(format!("store {} {}, {}* {}",
                                                     output_ll_ty,
                                                     res_tmp,
                                                     output_ll_ty,
                                                     llvm_symbol(output)));
                            }
                            _ => weld_err!("Illegal type {} in Lookup", print_type(child_ty))?,
                        }
                    }
                    ToVec { ref output, ref child } => {
                        let old_ty = try!(get_sym_ty(func, child));
                        let new_ty = try!(get_sym_ty(func, output));
                        let old_ll_ty = try!(self.llvm_type(&old_ty)).to_string();
                        let new_ll_ty = try!(self.llvm_type(&new_ty)).to_string();
                        let dict_prefix = format!("@{}", old_ll_ty.replace("%", ""));
                        let child_tmp = try!(self.load_var(llvm_symbol(child).as_str(),
                            &old_ll_ty, ctx));
                        let res_tmp = ctx.var_ids.next();
                        ctx.code.add(format!("{} = call {} {}.tovec({} {})",
                                             res_tmp,
                                             new_ll_ty,
                                             dict_prefix,
                                             old_ll_ty,
                                             child_tmp));
                        let out_ty = try!(get_sym_ty(func, output));
                        let out_ty_str = try!(self.llvm_type(&out_ty)).to_string();
                        ctx.code.add(format!("store {} {}, {}* {}",
                                             out_ty_str,
                                             res_tmp,
                                             out_ty_str,
                                             llvm_symbol(output)));
                    }
                    Length { ref output, ref child } => {
                        let child_ty = try!(get_sym_ty(func, child));
                        let child_ll_ty = try!(self.llvm_type(&child_ty)).to_string();
                        let vec_prefix = format!("@{}", child_ll_ty.replace("%", ""));
                        let child_tmp = try!(self.load_var(llvm_symbol(child).as_str(),
                                                           &child_ll_ty, ctx));
                        let res_tmp = ctx.var_ids.next();
                        ctx.code.add(format!("{} = call i64 {}.size({} {})",
                                             res_tmp,
                                             vec_prefix,
                                             child_ll_ty,
                                             child_tmp));
                        let out_ty = try!(get_sym_ty(func, output));
                        let out_ty_str = try!(self.llvm_type(&out_ty)).to_string();
                        ctx.code.add(format!("store {} {}, {}* {}",
                                             out_ty_str,
                                             res_tmp,
                                             out_ty_str,
                                             llvm_symbol(output)));
                    }
                    Assign { ref output, ref value } => {
                        let ty = try!(get_sym_ty(func, output));
                        let ll_ty = try!(self.llvm_type(&ty)).to_string();
                        let val_tmp = try!(self.load_var(llvm_symbol(value).as_str(), &ll_ty, ctx));
                        ctx.code.add(format!("store {} {}, {}* {}",
                                             ll_ty,
                                             val_tmp,
                                             ll_ty,
                                             llvm_symbol(output)));
                    }
                    GetField { ref output, ref value, index } => {
                        let struct_ty = try!(self.llvm_type(try!(get_sym_ty(func, value))))
                            .to_string();
                        let field_ty = try!(self.llvm_type(try!(get_sym_ty(func, output))))
                            .to_string();
                        let struct_tmp = try!(self.load_var(llvm_symbol(value).as_str(),
                            &struct_ty, ctx));
                        let res_tmp = ctx.var_ids.next();
                        ctx.code.add(format!("{} = extractvalue {} {}, {}",
                                             res_tmp,
                                             struct_ty,
                                             struct_tmp,
                                             index));
                        ctx.code.add(format!("store {} {}, {}* {}",
                                             field_ty,
                                             res_tmp,
                                             field_ty,
                                             llvm_symbol(output)));
                    }
                    AssignLiteral { ref output, ref value } => {
                        match *value {
                            BoolLiteral(l) => {
                                ctx.code.add(format!("store i1 {}, i1* {}",
                                                     if l { 1 } else { 0 },
                                                     llvm_symbol(output)))
                            }
                            I8Literal(l) => {
                                ctx.code.add(format!("store i8 {}, i8* {}", l, llvm_symbol(output)))
                            }
                            I32Literal(l) => {
                                ctx.code
                                    .add(format!("store i32 {}, i32* {}", l, llvm_symbol(output)))
                            }
                            I64Literal(l) => {
                                ctx.code
                                    .add(format!("store i64 {}, i64* {}", l, llvm_symbol(output)))
                            }
                            F32Literal(l) => {
                                ctx.code.add(format!("store float {:.3}, float* {}",
                                                     l,
                                                     llvm_symbol(output)))
                            }
                            F64Literal(l) => {
                                ctx.code.add(format!("store double {:.3}, double* {}",
                                                     l,
                                                     llvm_symbol(output)))
                            }
                        }
                    }
                    Merge { ref builder, ref value } => {
                        let bld_ty = try!(get_sym_ty(func, builder));
                        match *bld_ty {
                            Builder(ref bk) => {
                                match *bk {
                                    Appender(ref t) => {
                                        let bld_ty_str = try!(self.llvm_type(&bld_ty)).to_string();
                                        let bld_prefix = format!("@{}",
                                                                 bld_ty_str.replace("%", ""));
                                        let bld_tmp =
                                            try!(self.load_var(llvm_symbol(builder).as_str(),
                                                               &bld_ty_str,
                                                               ctx));
                                        let elem_ty_str = try!(self.llvm_type(t)).to_string();
                                        let elem_tmp =
                                            try!(self.load_var(llvm_symbol(value).as_str(),
                                                               &elem_ty_str,
                                                               ctx));
                                        ctx.code.add(format!("call {} {}.merge({} {}, {} {}, \
                                                              i32 %cur.tid)",
                                                             bld_ty_str,
                                                             bld_prefix,
                                                             bld_ty_str,
                                                             bld_tmp,
                                                             elem_ty_str,
                                                             elem_tmp));
                                    }
                                    DictMerger(ref kt, ref vt, _) => {
                                        let bld_ty_str = try!(self.llvm_type(&bld_ty)).to_string();
                                        let bld_prefix = format!("@{}",
                                                                 bld_ty_str.replace("%", ""));
                                        let bld_tmp =
                                            try!(self.load_var(llvm_symbol(builder).as_str(),
                                                               &bld_ty_str,
                                                               ctx));
                                        let elem_ty = Struct(vec![*kt.clone(), *vt.clone()]);
                                        let elem_ty_str = try!(self.llvm_type(&elem_ty))
                                            .to_string();
                                        let elem_tmp =
                                            try!(self.load_var(llvm_symbol(value).as_str(),
                                                               &elem_ty_str,
                                                               ctx));
                                        ctx.code
                                            .add(format!("call {} {}.merge({} {}, {} {}, i32 \
                                                          %cur.tid)",
                                                         bld_ty_str,
                                                         bld_prefix,
                                                         bld_ty_str,
                                                         bld_tmp,
                                                         elem_ty_str,
                                                         elem_tmp));
                                    }
                                    Merger(ref t, ref op) => {
                                        let bld_ty_str = self.llvm_type(&bld_ty)?.to_string();
                                        let bld_prefix = format!("@{}",
                                                                 bld_ty_str.replace("%", ""));
                                        let elem_ty_str = self.llvm_type(t)?.to_string();
                                        let bld_tmp = self.load_var(llvm_symbol(builder).as_str(),
                                                      &bld_ty_str,
                                                      ctx)?;
                                        let elem_tmp = self.load_var(llvm_symbol(value).as_str(),
                                                      &elem_ty_str,
                                                      ctx)?;
                                        let bld_ptr_raw = ctx.var_ids.next();
                                        let bld_ptr = ctx.var_ids.next();
                                        ctx.code
                                            .add(format!("{} = call i8* {}.merge_ptr({} {}, i32 \
                                                          %cur.tid)",
                                                         bld_ptr_raw,
<<<<<<< HEAD
                                                         bld_prefix,
                                                         bld_ty_str,
                                                         bld_tmp));
                                        ctx.code.add(format!("{} = bitcast i8* {} to {}*",
                                                             bld_ptr,
                                                             bld_ptr_raw,
                                                             elem_ty_str));
                                        try!(self.gen_merge(bld_ptr, elem_tmp, elem_ty_str, op, t, ctx));
                                    }
                                    VecMerger(ref t, ref op) => {
                                        let bld_ty_str = self.llvm_type(&bld_ty)?.to_string();
                                        let bld_prefix = format!("@{}",
                                                                 bld_ty_str.replace("%", ""));
                                        let elem_ty_str = self.llvm_type(t)?.to_string();
                                        let merge_ty = Struct(vec![Scalar(ScalarKind::I64),
                                                                   *t.clone()]);
                                        let merge_ty_str = self.llvm_type(&merge_ty)?
                                            .to_string();
                                        let bld_tmp = self.load_var(llvm_symbol(builder).as_str(),
                                                      &bld_ty_str,
                                                      ctx)?;
                                        let elem_tmp = self.load_var(llvm_symbol(value).as_str(),
                                                      &merge_ty_str,
                                                      ctx)?;
                                        let index_var = ctx.var_ids.next();
                                        let elem_var = ctx.var_ids.next();
                                        ctx.code.add(format!("{} = extractvalue {} {}, 0",
                                                             index_var,
                                                             merge_ty_str,
                                                             elem_tmp));
                                        ctx.code.add(format!("{} = extractvalue {} {}, 1",
                                                             elem_var,
                                                             merge_ty_str,
                                                             elem_tmp));
                                        let bld_ptr_raw = ctx.var_ids.next();
                                        let bld_ptr = ctx.var_ids.next();
                                        ctx.code
                                            .add(format!("{} = call i8* {}.merge_ptr({} {}, i64 \
                                                          {}, i32 %cur.tid)",
                                                         bld_ptr_raw,
                                                         bld_prefix,
                                                         bld_ty_str,
                                                         bld_tmp,
                                                         index_var));
=======
                                                         bld_prefix,
                                                         bld_ty_str,
                                                         bld_tmp));
>>>>>>> fa3714ef
                                        ctx.code.add(format!("{} = bitcast i8* {} to {}*",
                                                             bld_ptr,
                                                             bld_ptr_raw,
                                                             elem_ty_str));
<<<<<<< HEAD
                                        try!(self.gen_merge(bld_ptr, elem_var, elem_ty_str, op, t, ctx));
=======
                                        try!(self.gen_merge(bld_ptr, elem_tmp, elem_ty_str, op, t, ctx));
>>>>>>> fa3714ef
                                    }
                                }
                            }
                            _ => {
                                weld_err!("Non builder type {} found in DoMerge",
                                          print_type(bld_ty))?
                            }
                        }
                    }
                    Res { ref output, ref builder } => {
                        let bld_ty = try!(get_sym_ty(func, builder));
                        let res_ty = try!(get_sym_ty(func, output));
                        match *bld_ty {
                            Builder(ref bk) => {
                                match *bk {
                                    Appender(_) => {
                                        let bld_ty_str = try!(self.llvm_type(&bld_ty)).to_string();
                                        let bld_prefix = format!("@{}",
                                                                 bld_ty_str.replace("%", ""));
                                        let res_ty_str = try!(self.llvm_type(&res_ty)).to_string();
                                        let bld_tmp =
                                            try!(self.load_var(llvm_symbol(builder).as_str(),
                                                               &bld_ty_str,
                                                               ctx));
                                        let res_tmp = ctx.var_ids.next();
                                        ctx.code.add(format!("{} = call {} {}.result({} {})",
                                                             res_tmp,
                                                             res_ty_str,
                                                             bld_prefix,
                                                             bld_ty_str,
                                                             bld_tmp));
                                        ctx.code.add(format!("store {} {}, {}* {}",
                                                             res_ty_str,
                                                             res_tmp,
                                                             res_ty_str,
                                                             llvm_symbol(output)));
                                    }
                                    Merger(ref t, ref op) => {
                                        let bld_ty_str = try!(self.llvm_type(&bld_ty)).to_string();
                                        let bld_prefix = format!("@{}",
                                                                 bld_ty_str.replace("%", ""));
                                        let res_ty_str = try!(self.llvm_type(&res_ty)).to_string();
                                        let bld_tmp =
                                            try!(self.load_var(llvm_symbol(builder).as_str(),
                                                               &bld_ty_str,
                                                               ctx));

                                        // Get the first builder.
                                        ctx.code
                                            .add(format!("%bldPtrFirst = call {bld_ty_str} \
                                                          {bld_prefix}.\
                                                          getPtrIndexed({bld_ty_str} \
                                                          {bld_tmp}, i32 0)",
                                                         bld_ty_str = bld_ty_str,
                                                         bld_prefix = bld_prefix,
                                                         bld_tmp = bld_tmp));
                                        ctx.code.add(format!("
                                        \
                                                              %bldPtrCasted = bitcast \
                                                              {bld_ty_str} %bldPtrFirst to \
                                                              {elem_ty_str}*",
                                                             bld_ty_str = bld_ty_str,
                                                             elem_ty_str = res_ty_str.clone()));

                                        ctx.code.add(format!("
                                            %first = load {elem_ty_str}* %bldPtrCasted
                                            %nworkers = call i32 @get_nworkers()
                                            br label %entry
                                          entry:
                                            %cond = icmp ult i32 1, %nworkers
                                            br i1 %cond, label %body, label %done
                                        ",
                                                             elem_ty_str = res_ty_str.clone()));

                                        ctx.code.add(format!("body:
  %i = phi i32 [ 1, %entry  \
                                                              ], [ %i2, %body ]
  %bldPtr = \
                                                              call {bld_ty_str} \
                                                              {bld_prefix}.\
                                                              getPtrIndexed({bld_ty_str} \
                                                              {bld_tmp}, i32 %i)
  %val = load \
                                                              {elem_ty_str}* %bldPtr",
                                                             bld_prefix = bld_prefix,
                                                             bld_ty_str = bld_ty_str,
                                                             elem_ty_str = res_ty_str.clone(),
                                                             bld_tmp = bld_tmp));

                                        try!(self.gen_merge("%bldPtrFirst".to_string(),
                                                            "%val".to_string(),
                                                            res_ty_str.to_string(),
                                                            op,
                                                            t,
                                                            ctx));

                                        ctx.code.add(format!("%i2 = add i32 %i, 1
                                                              %cond2 = icmp ult i32 %i2, \
                                                              %nworkers
                                            \
                                                              br i1 %cond2, label %body, label \
                                                              %done
                                            \
                                                              done:
                                                \
                                                              %final = load {res_ty_str}* \
                                                              %bldPtrFirst
                                                \
                                                              %runId = call i64 @get_runid()
                                                  \
                                                              %asPtr = bitcast \
                                                              {bld_ty_str} {bld_tmp} to \
                                                              i8*
                                                    \
                                                              call void @free_merger(i64 \
                                                              %runId, i8* %asPtr)",
                                                             bld_tmp = bld_tmp,
                                                             bld_ty_str = bld_ty_str,
                                                             res_ty_str = res_ty_str.to_string()));

                                        ctx.code.add(format!("store {} {}, {}* {}",
                                                             res_ty_str,
                                                             "%final".to_string(),
                                                             res_ty_str,
                                                             llvm_symbol(output)));
                                    }
                                    DictMerger(_, _, _) => {
                                        let bld_ty_str = try!(self.llvm_type(&bld_ty)).to_string();
                                        let bld_prefix = format!("@{}",
                                                                 bld_ty_str.replace("%", ""));
                                        let res_ty_str = try!(self.llvm_type(&res_ty)).to_string();
                                        let bld_tmp =
                                            try!(self.load_var(llvm_symbol(builder).as_str(),
                                                               &bld_ty_str,
                                                               ctx));
                                        let res_tmp = ctx.var_ids.next();
                                        ctx.code.add(format!("{} = call {} {}.result({} {})",
                                                             res_tmp,
                                                             res_ty_str,
                                                             bld_prefix,
                                                             bld_ty_str,
                                                             bld_tmp));
                                        ctx.code.add(format!("store {} {}, {}* {}",
                                                             res_ty_str,
                                                             res_tmp,
                                                             res_ty_str,
                                                             llvm_symbol(output)));
                                    }
                                    VecMerger(ref t, ref op) => {
                                        // The builder type (special internal type).
                                        let bld_ty_str = try!(self.llvm_type(&bld_ty)).to_string();
                                        let bld_prefix = format!("@{}",
                                                                 bld_ty_str.replace("%", ""));
                                        // The result type (vec[elem_type])
                                        let res_ty_str = try!(self.llvm_type(&res_ty)).to_string();
                                        let res_prefix = format!("@{}",
                                                                 res_ty_str.replace("%", ""));
                                        // The element type
                                        let elem_ty_str = self.llvm_type(t)?.to_string();
                                        // The merge type ({i64, elem_type})
                                        let merge_ty = Struct(vec![Scalar(ScalarKind::I64),
                                                                   *t.clone()]);
                                        let merge_ty_str = self.llvm_type(&merge_ty)?
                                            .to_string();
                                        // The builder we operate on.
                                        let bld_ptr =
                                            try!(self.load_var(llvm_symbol(builder).as_str(),
                                                               &bld_ty_str,
                                                               ctx));

                                        // Generate names for all temporaries.
                                        let nworkers = ctx.var_ids.next();
                                        let t0 = ctx.var_ids.next();
                                        let typed_ptr = ctx.var_ids.next();
                                        let first_vec = ctx.var_ids.next();
                                        let size = ctx.var_ids.next();
                                        let ret_value = ctx.var_ids.next();
                                        let cond = ctx.var_ids.next();
                                        let i = ctx.var_ids.next();
                                        let vec_ptr = ctx.var_ids.next();
                                        let cur_vec = ctx.var_ids.next();
                                        let copy_cond = ctx.var_ids.next();
                                        let j = ctx.var_ids.next();
                                        let elem_ptr = ctx.var_ids.next();
                                        let merge_value = ctx.var_ids.next();
                                        let merge_ptr = ctx.var_ids.next();
                                        let j2 = ctx.var_ids.next();
                                        let copy_cond2 = ctx.var_ids.next();
                                        let i2 = ctx.var_ids.next();
                                        let cond2 = ctx.var_ids.next();

                                        // Generate label names.
                                        let label_base = ctx.var_ids.next();
                                        let mut label_ids =
                                            IdGenerator::new(&label_base.replace("%", ""));
                                        let entry = label_ids.next();
                                        let body_label = label_ids.next();
                                        let copy_entry_label = label_ids.next();
                                        let copy_body_label = label_ids.next();
                                        let copy_done_label = label_ids.next();
                                        let done_label = label_ids.next();

                                        ctx.code.add(format!(include_str!("resources/vecmerger/vecmerger_result_start.ll"),
                                                nworkers = nworkers,
                                                t0 = t0,
                                                buildPtr = bld_ptr,
                                                resType = res_ty_str,
                                                resPrefix = res_prefix,
                                                elemType = elem_ty_str,
                                                typedPtr = typed_ptr,
                                                firstVec = first_vec,
                                                size = size,
                                                retValue = ret_value,
                                                cond = cond,
                                                i = i,
                                                i2 = i2,
                                                vecPtr = vec_ptr,
                                                curVec = cur_vec,
                                                copyCond = copy_cond,
                                                j = j,
                                                j2 = j2,
                                                elemPtr = elem_ptr,
                                                mergeValue = merge_value,
                                                mergePtr = merge_ptr,
                                                entry = entry,
                                                bodyLabel = body_label,
                                                copyEntryLabel = copy_entry_label,
                                                copyBodyLabel = copy_body_label,
                                                copyDoneLabel = copy_done_label,
                                                doneLabel = done_label,
                                                bldType = bld_ty_str,
                                                bldPrefix = bld_prefix));

                                        try!(self.gen_merge(elem_ptr,
                                                            merge_value,
                                                            elem_ty_str,
                                                            op,
                                                            t,
                                                            ctx));

                                        ctx.code.add(format!(include_str!("resources/vecmerger/vecmerger_result_end.ll"),
                                                             j2 = j2,
                                                             j = j,
                                                             copyCond2 = copy_cond2,
                                                             size = size,
                                                             i2 = i2,
                                                             i = i,
                                                             cond2 = cond2,
                                                             nworkers = nworkers,
                                                             resType = res_ty_str,
                                                             retValue = ret_value,
                                                             copyBodyLabel = copy_body_label,
                                                             copyDoneLabel = copy_done_label,
                                                             doneLabel = done_label,
                                                             bodyLabel = body_label,
                                                             output = llvm_symbol(output)));
                                    }
                                }
                            }
                            _ => {
                                weld_err!("Non builder type {} found in GetResult",
                                          print_type(bld_ty))?
                            }
                        }
                    }
                    NewBuilder { ref output, ref arg, ref ty } => {
                        match *ty {
                            Builder(ref bk) => {
                                match *bk {
                                    Appender(_) => {
                                        let bld_ty_str = try!(self.llvm_type(ty));
                                        let bld_prefix = format!("@{}",
                                                                 bld_ty_str.replace("%", ""));
                                        let bld_tmp = ctx.var_ids.next();
                                        ctx.code
                                            .add(format!("{} = call {} {}.new(i64 16, %work_t* \
                                                          %cur.work)",
                                                         bld_tmp,
                                                         bld_ty_str,
                                                         bld_prefix));
                                        ctx.code.add(format!("store {} {}, {}* {}",
                                                             bld_ty_str,
                                                             bld_tmp,
                                                             bld_ty_str,
                                                             llvm_symbol(output)));
                                    }
                                    Merger(_, _) => {
                                        let bld_ty_str = try!(self.llvm_type(ty));
                                        let bld_prefix = format!("@{}",
                                                                 bld_ty_str.replace("%", ""));
                                        let bld_tmp = ctx.var_ids.next();
                                        ctx.code.add(format!("{} = call {} {}.new()",
                                                             bld_tmp,
                                                             bld_ty_str,
                                                             bld_prefix));
                                        ctx.code.add(format!("store {} {}, {}* {}",
                                                             bld_ty_str,
                                                             bld_tmp,
                                                             bld_ty_str,
                                                             llvm_symbol(output)));
                                    }
                                    DictMerger(_, _, _) => {
                                        let bld_ty_str = try!(self.llvm_type(ty));
                                        let bld_prefix = format!("@{}",
                                                                 bld_ty_str.replace("%", ""));
                                        let bld_tmp = ctx.var_ids.next();
                                        ctx.code.add(format!("{} = call {} {}.new(i64 16)",
                                                             bld_tmp,
                                                             bld_ty_str,
                                                             bld_prefix));
                                        ctx.code.add(format!("store {} {}, {}* {}",
                                                             bld_ty_str,
                                                             bld_tmp,
                                                             bld_ty_str,
                                                             llvm_symbol(output)));
                                    }
                                    VecMerger(ref elem, _) => {
                                        // TODO(shoumik): Generate code.
                                        match *arg {
                                            Some(ref s) => {
                                                let bld_ty_str = try!(self.llvm_type(ty))
                                                    .to_string();
                                                let bld_prefix = format!("@{}",
                                                                 bld_ty_str.replace("%", ""));
                                                let arg_ty =
                                                    try!(self.llvm_type(&Vector(elem.clone())))
                                                        .to_string();
                                                let arg_ty_str = arg_ty.to_string();
                                                let arg_str = self.load_var(llvm_symbol(s).as_str(),
                                                              &arg_ty_str,
                                                              ctx)?;

                                                let bld_tmp = ctx.var_ids.next();
                                                ctx.code.add(format!("{} = call {} {}.new({} \
                                                                      {})",
                                                                     bld_tmp,
                                                                     bld_ty_str,
                                                                     bld_prefix,
                                                                     arg_ty_str,
                                                                     arg_str));
                                                ctx.code.add(format!("store {} {}, {}* {}",
                                                                     bld_ty_str,
                                                                     bld_tmp,
                                                                     bld_ty_str,
                                                                     llvm_symbol(output)));
                                            }
                                            None => {
                                                weld_err!("Internal error: NewBuilder(VecMerger) \
                                                           expected argument in LLVM codegen")?
                                            }
                                        }
                                    }
                                }
                            }
                            _ => {
                                weld_err!("Non builder type {} found in NewBuilder",
                                          print_type(ty))?
                            }
                        }
                    }
                }
            }
            match b.terminator {
                Branch { ref cond, on_true, on_false } => {
                    let cond_tmp = try!(self.load_var(llvm_symbol(cond).as_str(), "i1", ctx));
                    ctx.code.add(format!("br i1 {}, label %b.b{}, label %b.b{}",
                                         cond_tmp,
                                         on_true,
                                         on_false));
                }
                ParallelFor(ref pf) => {
                    try!(self.add_function(sir, &sir.funcs[pf.cont], None));
                    try!(self.add_function(sir, &sir.funcs[pf.body], Some(pf.clone())));
                    // TODO add parallel wrapper call
                    let params = get_combined_params(sir, pf);
                    let params_sorted: BTreeMap<&Symbol, &Type> = params.iter().collect();
                    let mut arg_types = String::new();
                    for (arg, ty) in params_sorted.iter() {
                        let ll_ty = try!(self.llvm_type(&ty)).to_string();
                        let arg_tmp = try!(self.load_var(llvm_symbol(arg).as_str(), &ll_ty, ctx));
                        let arg_str = format!("{} {}, ", &ll_ty, arg_tmp);
                        arg_types.push_str(&arg_str);
                    }
                    arg_types.push_str("%work_t* %cur.work");
                    ctx.code.add(format!("call void @f{}_wrapper({})", pf.body, arg_types));
                    ctx.code.add("br label %body.end");
                }
                JumpBlock(block) => {
                    ctx.code.add(format!("br label %b.b{}", block));
                }
                JumpFunction(func) => {
                    try!(self.add_function(sir, &sir.funcs[func], None));
                    let params_sorted: BTreeMap<&Symbol, &Type> =
                        sir.funcs[func].params.iter().collect();
                    let mut arg_types = String::new();
                    for (arg, ty) in params_sorted.iter() {
                        let ll_ty = try!(self.llvm_type(&ty)).to_string();
                        let arg_tmp = try!(self.load_var(llvm_symbol(arg).as_str(), &ll_ty, ctx));
                        let arg_str = format!("{} {}, ", ll_ty, arg_tmp);
                        arg_types.push_str(&arg_str);
                    }
                    arg_types.push_str("%work_t* %cur.work");
                    ctx.code.add(format!("call void @f{}({})", func, arg_types));
                    ctx.code.add("br label %body.end");
                }
                ProgramReturn(ref sym) => {
                    let ty = try!(get_sym_ty(func, sym));
                    let ty_str = try!(self.llvm_type(ty)).to_string();
                    let res_tmp = try!(self.load_var(llvm_symbol(sym).as_str(), &ty_str, ctx));
                    let elem_size_ptr = ctx.var_ids.next();
                    let elem_size = ctx.var_ids.next();
                    let elem_storage = ctx.var_ids.next();
                    let elem_storage_typed = ctx.var_ids.next();
                    let run_id = ctx.var_ids.next();
                    ctx.code.add(format!("{} = getelementptr {}* null, i32 1",
                                         &elem_size_ptr,
                                         &ty_str));
                    ctx.code.add(format!("{} = ptrtoint {}* {} to i64",
                                         &elem_size,
                                         &ty_str,
                                         &elem_size_ptr));

                    ctx.code.add(format!("{} = call i64 @get_runid()", run_id));
                    ctx.code
                        .add(format!("{} = call i8* @weld_rt_malloc(i64 {}, i64 {})",
                                     &elem_storage,
                                     &run_id,
                                     &elem_size));
                    ctx.code.add(format!("{} = bitcast i8* {} to {}*",
                                         &elem_storage_typed,
                                         &elem_storage,
                                         &ty_str));
                    ctx.code.add(format!("store {} {}, {}* {}",
                                         &ty_str,
                                         res_tmp,
                                         &ty_str,
                                         &elem_storage_typed));
                    ctx.code.add(format!("call void @set_result(i8* {})", elem_storage));
                    ctx.code.add("br label %body.end");
                }
                EndFunction => {
                    ctx.code.add("br label %body.end");
                }
                Crash => {
                    // TODO do something else here?
                }
            }
        }
        Ok(format!(""))
    }
}

/// Return the LLVM version of a Weld symbol (encoding any special characters for LLVM).
fn llvm_symbol(symbol: &Symbol) -> String {
    if symbol.id == 0 {
        format!("%{}", symbol.name)
    } else {
        format!("%{}.{}", symbol.name, symbol.id)
    }
}



/// Return the name of the LLVM instruction for a binary operation on a specific type.
fn llvm_binop(op_kind: BinOpKind, ty: &Type) -> WeldResult<&'static str> {
    match (op_kind, ty) {

        (BinOpKind::Add, &Scalar(I8)) => Ok("add"),
        (BinOpKind::Add, &Scalar(I32)) => Ok("add"),
        (BinOpKind::Add, &Scalar(I64)) => Ok("add"),
        (BinOpKind::Add, &Scalar(F32)) => Ok("fadd"),
        (BinOpKind::Add, &Scalar(F64)) => Ok("fadd"),

        (BinOpKind::Subtract, &Scalar(I8)) => Ok("sub"),
        (BinOpKind::Subtract, &Scalar(I32)) => Ok("sub"),
        (BinOpKind::Subtract, &Scalar(I64)) => Ok("sub"),
        (BinOpKind::Subtract, &Scalar(F32)) => Ok("fsub"),
        (BinOpKind::Subtract, &Scalar(F64)) => Ok("fsub"),

        (BinOpKind::Multiply, &Scalar(I8)) => Ok("mul"),
        (BinOpKind::Multiply, &Scalar(I32)) => Ok("mul"),
        (BinOpKind::Multiply, &Scalar(I64)) => Ok("mul"),
        (BinOpKind::Multiply, &Scalar(F32)) => Ok("fmul"),
        (BinOpKind::Multiply, &Scalar(F64)) => Ok("fmul"),

        (BinOpKind::Divide, &Scalar(I8)) => Ok("sdiv"),
        (BinOpKind::Divide, &Scalar(I32)) => Ok("sdiv"),
        (BinOpKind::Divide, &Scalar(I64)) => Ok("sdiv"),
        (BinOpKind::Divide, &Scalar(F32)) => Ok("fdiv"),
        (BinOpKind::Divide, &Scalar(F64)) => Ok("fdiv"),

        (BinOpKind::Equal, &Scalar(Bool)) => Ok("icmp eq"),
        (BinOpKind::Equal, &Scalar(I8)) => Ok("icmp eq"),
        (BinOpKind::Equal, &Scalar(I32)) => Ok("icmp eq"),
        (BinOpKind::Equal, &Scalar(I64)) => Ok("icmp eq"),
        (BinOpKind::Equal, &Scalar(F32)) => Ok("fcmp oeq"),
        (BinOpKind::Equal, &Scalar(F64)) => Ok("fcmp oeq"),

        (BinOpKind::NotEqual, &Scalar(Bool)) => Ok("icmp ne"),
        (BinOpKind::NotEqual, &Scalar(I8)) => Ok("icmp ne"),
        (BinOpKind::NotEqual, &Scalar(I32)) => Ok("icmp ne"),
        (BinOpKind::NotEqual, &Scalar(I64)) => Ok("icmp ne"),
        (BinOpKind::NotEqual, &Scalar(F32)) => Ok("fcmp one"),
        (BinOpKind::NotEqual, &Scalar(F64)) => Ok("fcmp one"),

        (BinOpKind::LessThan, &Scalar(I8)) => Ok("icmp slt"),
        (BinOpKind::LessThan, &Scalar(I32)) => Ok("icmp slt"),
        (BinOpKind::LessThan, &Scalar(I64)) => Ok("icmp slt"),
        (BinOpKind::LessThan, &Scalar(F32)) => Ok("fcmp olt"),
        (BinOpKind::LessThan, &Scalar(F64)) => Ok("fcmp olt"),

        (BinOpKind::LessThanOrEqual, &Scalar(I8)) => Ok("icmp sle"),
        (BinOpKind::LessThanOrEqual, &Scalar(I32)) => Ok("icmp sle"),
        (BinOpKind::LessThanOrEqual, &Scalar(I64)) => Ok("icmp sle"),
        (BinOpKind::LessThanOrEqual, &Scalar(F32)) => Ok("fcmp ole"),
        (BinOpKind::LessThanOrEqual, &Scalar(F64)) => Ok("fcmp ole"),

        (BinOpKind::GreaterThan, &Scalar(I8)) => Ok("icmp sgt"),
        (BinOpKind::GreaterThan, &Scalar(I32)) => Ok("icmp sgt"),
        (BinOpKind::GreaterThan, &Scalar(I64)) => Ok("icmp sgt"),
        (BinOpKind::GreaterThan, &Scalar(F32)) => Ok("fcmp ogt"),
        (BinOpKind::GreaterThan, &Scalar(F64)) => Ok("fcmp ogt"),

        (BinOpKind::GreaterThanOrEqual, &Scalar(I8)) => Ok("icmp sge"),
        (BinOpKind::GreaterThanOrEqual, &Scalar(I32)) => Ok("icmp sge"),
        (BinOpKind::GreaterThanOrEqual, &Scalar(I64)) => Ok("icmp sge"),
        (BinOpKind::GreaterThanOrEqual, &Scalar(F32)) => Ok("fcmp oge"),
        (BinOpKind::GreaterThanOrEqual, &Scalar(F64)) => Ok("fcmp oge"),

        (BinOpKind::LogicalAnd, &Scalar(Bool)) => Ok("and"),
        (BinOpKind::BitwiseAnd, &Scalar(Bool)) => Ok("and"),
        (BinOpKind::BitwiseAnd, &Scalar(I8)) => Ok("and"),
        (BinOpKind::BitwiseAnd, &Scalar(I32)) => Ok("and"),
        (BinOpKind::BitwiseAnd, &Scalar(I64)) => Ok("and"),

        (BinOpKind::LogicalOr, &Scalar(Bool)) => Ok("or"),
        (BinOpKind::BitwiseOr, &Scalar(Bool)) => Ok("or"),
        (BinOpKind::BitwiseOr, &Scalar(I8)) => Ok("or"),
        (BinOpKind::BitwiseOr, &Scalar(I32)) => Ok("or"),
        (BinOpKind::BitwiseOr, &Scalar(I64)) => Ok("or"),

        (BinOpKind::Xor, &Scalar(Bool)) => Ok("xor"),
        (BinOpKind::Xor, &Scalar(I8)) => Ok("xor"),
        (BinOpKind::Xor, &Scalar(I32)) => Ok("xor"),
        (BinOpKind::Xor, &Scalar(I64)) => Ok("xor"),

        _ => weld_err!("Unsupported binary op: {} on {}", op_kind, print_type(ty)),
    }
}

/// Return the name of hte LLVM instruction for a cast operation between specific types.
fn llvm_castop(ty1: &Type, ty2: &Type) -> WeldResult<&'static str> {
    match (ty1, ty2) {
        (&Scalar(F64), &Scalar(Bool)) => Ok("fptoui"),
        (&Scalar(F32), &Scalar(Bool)) => Ok("fptoui"),
        (&Scalar(Bool), &Scalar(F64)) => Ok("uitofp"),
        (&Scalar(Bool), &Scalar(F32)) => Ok("uitofp"),
        (&Scalar(F64), &Scalar(F32)) => Ok("fptrunc"),
        (&Scalar(F32), &Scalar(F64)) => Ok("fpext"),
        (&Scalar(F64), _) => Ok("fptosi"),
        (&Scalar(F32), _) => Ok("fptosi"),
        (_, &Scalar(F64)) => Ok("sitofp"),
        (_, &Scalar(F32)) => Ok("sitofp"),
        (&Scalar(Bool), _) => Ok("zext"),
        (_, &Scalar(I64)) => Ok("sext"),
        _ => Ok("trunc"),
    }
}

/// Struct used to track state while generating a function.
struct FunctionContext {
    /// Code section at the start of the function with alloca instructions for local symbols
    alloca_code: CodeBuilder,
    /// Other code in function
    code: CodeBuilder,
    defined_symbols: HashSet<String>,
    var_ids: IdGenerator,
}

impl FunctionContext {
    fn new() -> FunctionContext {
        FunctionContext {
            alloca_code: CodeBuilder::new(),
            code: CodeBuilder::new(),
            var_ids: IdGenerator::new("%t.t"),
            defined_symbols: HashSet::new(),
        }
    }

    fn add_alloca(&mut self, symbol: &str, ty: &str) -> WeldResult<()> {
        if !self.defined_symbols.insert(symbol.to_string()) {
            weld_err!("Symbol already defined in function: {}", symbol)
        } else {
            self.alloca_code.add(format!("{} = alloca {}", symbol, ty));
            Ok(())
        }
    }
}

/// Generate a compiled LLVM module from a program whose body is a function.
pub fn compile_program(program: &Program) -> WeldResult<easy_ll::CompiledModule> {
    let mut expr = try!(macro_processor::process_program(program));
    transforms::uniquify(&mut expr);
    try!(type_inference::infer_types(&mut expr));
    let mut expr = try!(expr.to_typed());
    transforms::inline_apply(&mut expr);
    transforms::inline_let(&mut expr);
    transforms::inline_zips(&mut expr);
    transforms::fuse_loops_horizontal(&mut expr);
    transforms::fuse_loops_vertical(&mut expr);
    let sir_prog = try!(sir::ast_to_sir(&expr));
    let mut gen = LlvmGenerator::new();
    try!(gen.add_function_on_pointers("run", &sir_prog));
    Ok(try!(easy_ll::compile_module(&gen.result())))
}

#[test]
fn types() {
    let mut gen = LlvmGenerator::new();

    assert_eq!(gen.llvm_type(&Scalar(I32)).unwrap(), "i32");
    assert_eq!(gen.llvm_type(&Scalar(I64)).unwrap(), "i64");
    assert_eq!(gen.llvm_type(&Scalar(F32)).unwrap(), "float");
    assert_eq!(gen.llvm_type(&Scalar(F64)).unwrap(), "double");
    assert_eq!(gen.llvm_type(&Scalar(I8)).unwrap(), "i8");
    assert_eq!(gen.llvm_type(&Scalar(Bool)).unwrap(), "i1");

    let struct1 = parse_type("{i32,bool,i32}").unwrap().to_type().unwrap();
    assert_eq!(gen.llvm_type(&struct1).unwrap(), "%s0");
    assert_eq!(gen.llvm_type(&struct1).unwrap(), "%s0"); // Name is reused for same struct

    let struct2 = parse_type("{i32,bool}").unwrap().to_type().unwrap();
    assert_eq!(gen.llvm_type(&struct2).unwrap(), "%s1");
<<<<<<< HEAD
}

#[test]
fn runtime_functions() {
    weld_rt_free(0, weld_rt_realloc(0, weld_rt_malloc(0, 16), 32));
}

#[test]
fn basic_program() {
    let code = "|| 40 + 2";

    let module = compile_program(&parse_program(code).unwrap()).unwrap();
    let inp = Box::new(WeldInputArgs {
        input: 0,
        nworkers: 1,
        run_id: 1,
    });
    let ptr = Box::into_raw(inp) as i64;

    let result = module.run(ptr) as *const i32;
    let result = unsafe { *result };
    assert_eq!(result, 42);
    weld_run_free(1);
}

#[test]
fn f64_cast() {
    let code = "|| f64(40 + 2)";
    let module = compile_program(&parse_program(code).unwrap()).unwrap();

    let inp = Box::new(WeldInputArgs {
        input: 0,
        nworkers: 1,
        run_id: 2,
    });
    let ptr = Box::into_raw(inp) as i64;

    let result = module.run(ptr) as *const f64;
    let result = unsafe { *result };
    assert_eq!(result, 42.0);
    weld_run_free(2);
}

#[test]
fn i32_cast() {
    let code = "|| i32(0.251 * 4.0)";
    let module = compile_program(&parse_program(code).unwrap()).unwrap();
    let inp = Box::new(WeldInputArgs {
        input: 0,
        nworkers: 1,
        run_id: 3,
    });
    let ptr = Box::into_raw(inp) as i64;

    let result = module.run(ptr) as *const i32;
    let result = unsafe { *result };
    assert_eq!(result, 1);
    weld_run_free(3);
}

#[test]
fn program_with_args() {
    let code = "|x:i32| 40 + x";
    let module = compile_program(&parse_program(code).unwrap()).unwrap();
    let input: i32 = 2;
    let inp = Box::new(WeldInputArgs {
        input: &input as *const i32 as i64,
        nworkers: 1,
        run_id: 4,
    });
    let ptr = Box::into_raw(inp) as i64;

    let result = module.run(ptr) as *const i32;
    let result = unsafe { *result };
    assert_eq!(result, 42);
    weld_run_free(4);
}

#[test]
fn let_statement() {
    let code = "|x:i32| let y = 40 + x; y + 2";
    let module = compile_program(&parse_program(code).unwrap()).unwrap();
    let input: i32 = 2;
    let inp = Box::new(WeldInputArgs {
        input: &input as *const i32 as i64,
        nworkers: 1,
        run_id: 5,
    });
    let ptr = Box::into_raw(inp) as i64;

    let result = module.run(ptr) as *const i32;
    let result = unsafe { *result };
    assert_eq!(result, 44);
    weld_run_free(5);
}

#[test]
fn if_statement() {
    let code = "|x:i32| if(true, 3, 4)";
    let module = compile_program(&parse_program(code).unwrap()).unwrap();
    let input: i32 = 2;
    let inp = Box::new(WeldInputArgs {
        input: &input as *const i32 as i64,
        nworkers: 1,
        run_id: 6,
    });

    let ptr = Box::into_raw(inp) as i64;
    let result = module.run(ptr) as *const i32;
    let result = unsafe { *result };
    assert_eq!(result, 3);
    weld_run_free(6);
}

#[test]
fn comparison() {
    let code = "|x:i32| if(x>10, x, 10)";
    let module = compile_program(&parse_program(code).unwrap()).unwrap();
    let mut input: i32 = 2;
    let inp = Box::new(WeldInputArgs {
        input: &input as *const i32 as i64,
        nworkers: 1,
        run_id: 7,
    });
    let ptr = Box::into_raw(inp) as i64;

    let result = module.run(ptr) as *const i32;
    let result = unsafe { *result };
    assert_eq!(result, 10);
    weld_run_free(7);

    input = 20;
    let result = module.run(ptr) as *const i32;
    let result = unsafe { *result };
    assert_eq!(result, 20);
    weld_run_free(7);
}

#[test]
fn simple_vector_lookup() {
    #[derive(Clone)]
    #[allow(dead_code)]
    struct Vec {
        data: *const i32,
        len: i64,
    }
    #[allow(dead_code)]
    struct Args {
        x: Vec,
    }

    let code = "|x:vec[i32]| lookup(x, 3L)";
    let module = compile_program(&parse_program(code).unwrap()).unwrap();
    let input = [1, 2, 4, 5];
    let args = Args {
        x: Vec {
            data: &input as *const i32,
            len: 4,
        },
    };

    let inp = Box::new(WeldInputArgs {
        input: &args as *const Args as i64,
        nworkers: 1,
        run_id: 8,
    });
    let ptr = Box::into_raw(inp) as i64;

    let result_raw = module.run(ptr) as *const i32;
    let result = unsafe { (*result_raw).clone() };
    let output = input[3];
    assert_eq!(output, result);
    weld_run_free(8);
}

#[test]
fn simple_for_appender_loop() {
    #[derive(Clone)]
    #[allow(dead_code)]
    struct Vec {
        data: *const i32,
        len: i64,
    }
    #[allow(dead_code)]
    struct Args {
        x: Vec,
        a: i32,
    }

    let code = "|x:vec[i32], a:i32| let b=a+1; map(x, |e| e+b)";
    let module = compile_program(&parse_program(code).unwrap()).unwrap();
    let input = [1, 2];
    let args = Args {
        x: Vec {
            data: &input as *const i32,
            len: 2,
        },
        a: 1,
    };

    let inp = Box::new(WeldInputArgs {
        input: &args as *const Args as i64,
        nworkers: 1,
        run_id: 9,
    });
    let ptr = Box::into_raw(inp) as i64;

    let result_raw = module.run(ptr) as *const Vec;
    let result = unsafe { (*result_raw).clone() };
    let output = [3, 4];
    for i in 0..(result.len as isize) {
        assert_eq!(unsafe { *result.data.offset(i) }, output[i as usize])
    }
    weld_run_free(9);
}

#[test]
fn simple_parallel_for_appender_loop() {
    #[derive(Clone)]
    #[allow(dead_code)]
    struct WeldVec {
        data: *const i32,
        len: i64,
    }
    #[derive(Clone)]
    #[allow(dead_code)]
    struct WeldVec64 {
        data: *const i64,
        len: i64,
    }
    let code = "|x:vec[i32]| result(for(x, appender[i64], |b,i,e| merge(b, i)))";
    let module = compile_program(&parse_program(code).unwrap()).unwrap();
    let size: i32 = 10000;
    let input: Vec<i32> = vec![0; size as usize];
    let args = WeldVec {
        data: input.as_ptr() as *const i32,
        len: size as i64,
    };

    let inp = Box::new(WeldInputArgs {
        input: &args as *const WeldVec as i64,
        nworkers: 4,
        run_id: 10,
    });
    let ptr = Box::into_raw(inp) as i64;

    let result_raw = module.run(ptr) as *const WeldVec64;
    let result = unsafe { (*result_raw).clone() };
    assert_eq!(result.len as i32, size);
    for i in 0..(result.len as isize) {
        assert_eq!(unsafe { *result.data.offset(i) }, i as i64)
    }
    weld_run_free(10);
}

#[test]
fn simple_for_merger_loop() {
    #[derive(Clone)]
    #[allow(dead_code)]
    struct Vec {
        data: *const i32,
        len: i64,
    }
    #[allow(dead_code)]
    struct Args {
        x: Vec,
        a: i32,
    }

    let code = "|x:vec[i32], a:i32| result(for(x, merger[i32,+], |b,i,e| merge(b, e+a)))";
    let module = compile_program(&parse_program(code).unwrap()).unwrap();
    let input = [1, 2, 3, 4, 5];
    let args = Args {
        x: Vec {
            data: &input as *const i32,
            len: 5,
        },
        a: 1,
    };

    let inp = Box::new(WeldInputArgs {
        input: &args as *const Args as i64,
        nworkers: 1,
        run_id: 11,
    });
    let ptr = Box::into_raw(inp) as i64;

    let result_raw = module.run(ptr) as *const i32;
    let result = unsafe { (*result_raw).clone() };
    let output = 20;
    assert_eq!(result, output);
    weld_run_free(11);
}

#[test]
fn simple_for_vecmerger_loop() {
    #[derive(Clone)]
    #[allow(dead_code)]
    struct Vec {
        data: *const i32,
        len: i64,
    }
    let code = "|x:vec[i32]| result(for(x, vecmerger[i32,+](x), |b,i,e| b))";
    let module = compile_program(&parse_program(code).unwrap()).unwrap();
    let input = [1, 1, 1, 1, 1];
    let args = Vec {
        data: &input as *const i32,
        len: input.len() as i64,
    };
    let inp = Box::new(WeldInputArgs {
        input: &args as *const Vec as i64,
        nworkers: 1,
        run_id: 12,
    });
    let ptr = Box::into_raw(inp) as i64;

    let result_raw = module.run(ptr) as *const Vec;
    let result = unsafe { (*result_raw).clone() };
    assert_eq!(result.len, input.len() as i64);
    for i in 0..(result.len as isize) {
        assert_eq!(unsafe { *result.data.offset(i) }, input[i as usize]);
    }
    weld_run_free(12);
}

#[test]
fn simple_for_vecmerger_loop_2() {
    #[derive(Clone)]
    #[allow(dead_code)]
    struct Vec {
        data: *const i32,
        len: i64,
    }

    let code = "|x:vec[i32]| result(for(x, vecmerger[i32,+](x), |b,i,e| merge(b, {i,e*7})))";
    let module = compile_program(&parse_program(code).unwrap()).unwrap();
    let input = [1, 1, 1, 1, 1];
    let args = Vec {
        data: &input as *const i32,
        len: input.len() as i64,
    };
    let inp = Box::new(WeldInputArgs {
        input: &args as *const Vec as i64,
        nworkers: 1,
        run_id: 25,
    });
    let ptr = Box::into_raw(inp) as i64;

    let result_raw = module.run(ptr) as *const Vec;
    let result = unsafe { (*result_raw).clone() };
    assert_eq!(result.len, input.len() as i64);
    for i in 0..(result.len as isize) {
        assert_eq!(unsafe { *result.data.offset(i) },
                   input[i as usize] + input[i as usize] * 7);
    }
    weld_run_free(25);
}

#[test]
fn simple_for_dictmerger_loop() {
    #[derive(Clone)]
    #[allow(dead_code)]
    struct Vec {
        data: *const i32,
        len: i64,
    }
    #[allow(dead_code)]
    struct Pair {
        ele1: i32,
        ele2: i32,
    }
    #[derive(Clone)]
    #[allow(dead_code)]
    struct VecPrime {
        data: *const Pair,
        len: i64,
    }
    #[allow(dead_code)]
    struct Args {
        x: Vec,
        y: Vec,
    }

    let code = "|x:vec[i32], y:vec[i32]| tovec(result(for(zip(x,y), dictmerger[i32,i32,+], \
                |b,i,e| merge(b, e))))";
    let module = compile_program(&parse_program(code).unwrap()).unwrap();
    let keys = [1, 2, 2, 1, 3];
    let values = [2, 3, 4, 2, 1];
    let args = Args {
        x: Vec {
            data: &keys as *const i32,
            len: 5,
        },
        y: Vec {
            data: &values as *const i32,
            len: 5,
        },
    };

    let inp = Box::new(WeldInputArgs {
        input: &args as *const Args as i64,
        nworkers: 1,
        run_id: 13,
    });
    let ptr = Box::into_raw(inp) as i64;

    let result_raw = module.run(ptr) as *const VecPrime;
    let result = unsafe { (*result_raw).clone() };
    let output_keys = [1, 2, 3];
    let output_values = [4, 7, 1];
    for i in 0..(output_keys.len() as isize) {
        let mut success = false;
        let key = unsafe { (*result.data.offset(i)).ele1 };
        let value = unsafe { (*result.data.offset(i)).ele2 };
        for j in 0..(output_keys.len()) {
            if output_keys[j] == key {
                if output_values[j] == value {
                    success = true;
                }
            }
        }
        assert_eq!(success, true);
    }
    assert_eq!(result.len, output_keys.len() as i64);
    weld_run_free(13);
}

#[test]
fn simple_parallel_for_dictmerger_loop() {
    #[derive(Clone)]
    #[allow(dead_code)]
    struct Vec {
        data: *const i32,
        len: i64,
    }
    #[allow(dead_code)]
    struct Pair {
        ele1: i32,
        ele2: i32,
    }
    #[derive(Clone)]
    #[allow(dead_code)]
    struct VecPrime {
        data: *const Pair,
        len: i64,
    }
    #[allow(dead_code)]
    struct Args {
        x: Vec,
        y: Vec,
    }

    let code = "|x:vec[i32], y:vec[i32]| tovec(result(for(zip(x,y), dictmerger[i32,i32,+], \
                |b,i,e| merge(b, e))))";
    let module = compile_program(&parse_program(code).unwrap()).unwrap();
    const DICT_SIZE: usize = 8192;
    let mut keys = [0; DICT_SIZE];
    let mut values = [0; DICT_SIZE];
    for i in 0..DICT_SIZE {
        keys[i] = i as i32;
        values[i] = i as i32;
    }
    let args = Args {
        x: Vec {
            data: &keys as *const i32,
            len: DICT_SIZE as i64,
        },
        y: Vec {
            data: &values as *const i32,
            len: DICT_SIZE as i64,
        },
    };

    let inp = Box::new(WeldInputArgs {
        input: &args as *const Args as i64,
        nworkers: 4,
        run_id: 14,
    });
    let ptr = Box::into_raw(inp) as i64;

    let result_raw = module.run(ptr) as *const VecPrime;
    let result = unsafe { (*result_raw).clone() };
    let output_keys = keys;
    let output_values = values;
    for i in 0..(output_keys.len() as isize) {
        let mut success = false;
        let key = unsafe { (*result.data.offset(i)).ele1 };
        let value = unsafe { (*result.data.offset(i)).ele2 };
        for j in 0..(output_keys.len()) {
            if output_keys[j] == key {
                if output_values[j] == value {
                    success = true;
                }
            }
        }
        assert_eq!(success, true);
    }
    assert_eq!(result.len, output_keys.len() as i64);
    weld_run_free(14);
}

#[test]
fn simple_dict_lookup() {
    #[derive(Clone)]
    #[allow(dead_code)]
    struct Vec {
        data: *const i32,
        len: i64,
    }
    #[allow(dead_code)]
    struct Args {
        x: Vec,
        y: Vec,
    }

    let code = "|x:vec[i32], y:vec[i32]| let a = result(for(zip(x,y), dictmerger[i32,i32,+], \
                |b,i,e| merge(b, e))); lookup(a, 1)";
    let module = compile_program(&parse_program(code).unwrap()).unwrap();
    let keys = [1, 2, 2, 1, 3];
    let values = [2, 3, 4, 2, 1];
    let args = Args {
        x: Vec {
            data: &keys as *const i32,
            len: 5,
        },
        y: Vec {
            data: &values as *const i32,
            len: 5,
        },
    };

    let inp = Box::new(WeldInputArgs {
        input: &args as *const Args as i64,
        nworkers: 1,
        run_id: 15,
    });
    let ptr = Box::into_raw(inp) as i64;

    let result_raw = module.run(ptr) as *const i32;
    let result = unsafe { (*result_raw).clone() };
    let output = 4;
    assert_eq!(output, result);
    weld_run_free(15);
}

#[test]
fn simple_length() {
    #[derive(Clone)]
    #[allow(dead_code)]
    struct Vec {
        data: *const i32,
        len: i64,
    }
    #[allow(dead_code)]
    struct Args {
        x: Vec,
    }

    let code = "|x:vec[i32]| len(x)";
    let module = compile_program(&parse_program(code).unwrap()).unwrap();
    let data = [2, 3, 4, 2, 1];
    let args = Args {
        x: Vec {
            data: &data as *const i32,
            len: 5,
        },
    };

    let inp = Box::new(WeldInputArgs {
        input: &args as *const Args as i64,
        nworkers: 1,
        run_id: 16,
    });
    let ptr = Box::into_raw(inp) as i64;

    let result_raw = module.run(ptr) as *const i32;
    let result = unsafe { (*result_raw).clone() };
    let output = 5;
    assert_eq!(output, result);
    weld_run_free(16);
}

#[test]
fn filter_length() {
    #[derive(Clone)]
    #[allow(dead_code)]
    struct Vec {
        data: *const i32,
        len: i64,
    }
    #[allow(dead_code)]
    struct Args {
        x: Vec,
    }

    let code = "|x:vec[i32]| len(filter(x, |i| i < 4 && i > 1))";
    let module = compile_program(&parse_program(code).unwrap()).unwrap();
    let data = [2, 3, 4, 2, 1];
    let args = Args {
        x: Vec {
            data: &data as *const i32,
            len: 5,
        },
    };

    let inp = Box::new(WeldInputArgs {
        input: &args as *const Args as i64,
        nworkers: 1,
        run_id: 17,
    });
    let ptr = Box::into_raw(inp) as i64;

    let result_raw = module.run(ptr) as *const i32;
    let result = unsafe { (*result_raw).clone() };
    let output = 3;
    assert_eq!(output, result);
    weld_run_free(17);
}

#[test]
fn flat_map_length() {
    #[derive(Clone)]
    #[allow(dead_code)]
    struct Vec {
        data: *const i32,
        len: i64,
    }
    #[allow(dead_code)]
    struct Args {
        x: Vec,
    }

    let code = "|x:vec[i32]| len(flatten(map(x, |i:i32| x)))";
    let module = compile_program(&parse_program(code).unwrap()).unwrap();

    let data = [2, 3, 4, 2, 1];
    let args = Args {
        x: Vec {
            data: &data as *const i32,
            len: 5,
        },
    };

    let inp = Box::new(WeldInputArgs {
        input: &args as *const Args as i64,
        nworkers: 1,
        run_id: 18,
    });
    let ptr = Box::into_raw(inp) as i64;

    let result_raw = module.run(ptr) as *const i32;
    let result = unsafe { (*result_raw).clone() };
    let output = 25;
    assert_eq!(output, result);
    weld_run_free(18);
}

#[test]
fn if_for_loop() {
    #[derive(Clone)]
    #[allow(dead_code)]
    struct Vec {
        data: *const i32,
        len: i64,
    }
    #[allow(dead_code)]
    struct Args {
        x: Vec,
        a: i32,
    }

    let code = "|x:vec[i32], a:i32| if(a > 5, map(x, |e| e+1), map(x, |e| e+2))";
    let module = compile_program(&parse_program(code).unwrap()).unwrap();
    let input = [1, 2];

    let args = Args {
        x: Vec {
            data: &input as *const i32,
            len: 2,
        },
        a: 1,
    };

    let inp = Box::new(WeldInputArgs {
        input: &args as *const Args as i64,
        nworkers: 1,
        run_id: 19,
    });
    let ptr = Box::into_raw(inp) as i64;

    let result_raw = module.run(ptr) as *const Vec;
    let result = unsafe { (*result_raw).clone() };
    let output = [3, 4];
    for i in 0..(result.len as isize) {
        assert_eq!(unsafe { *result.data.offset(i) }, output[i as usize])
    }
    weld_run_free(19);

    let args = Args {
        x: Vec {
            data: &input as *const i32,
            len: 2,
        },
        a: 6,
    };
    let inp = Box::new(WeldInputArgs {
        input: &args as *const Args as i64,
        nworkers: 1,
        run_id: 20,
    });
    let ptr = Box::into_raw(inp) as i64;

    let result_raw = module.run(ptr) as *const Vec;
    let result = unsafe { (*result_raw).clone() };
    let output = [2, 3];
    for i in 0..(result.len as isize) {
        assert_eq!(unsafe { *result.data.offset(i) }, output[i as usize])
    }
    weld_run_free(20);
}

#[test]
fn map_zip_loop() {
    #[derive(Clone)]
    #[allow(dead_code)]
    struct Vec {
        data: *const i32,
        len: i64,
    }
    #[allow(dead_code)]
    struct Args {
        x: Vec,
        y: Vec,
    }

    let code = "|x:vec[i32], y:vec[i32]| map(zip(x,y), |e| e.$0 + e.$1)";
    let module = compile_program(&parse_program(code).unwrap()).unwrap();
    let x = [1, 2, 3, 4];
    let y = [5, 6, 7, 8];
    let args = Args {
        x: Vec {
            data: &x as *const i32,
            len: 4,
        },
        y: Vec {
            data: &y as *const i32,
            len: 2,
        },
    };

    let inp = Box::new(WeldInputArgs {
        input: &args as *const Args as i64,
        nworkers: 1,
        run_id: 21,
    });
    let ptr = Box::into_raw(inp) as i64;

    let result_raw = module.run(ptr) as *const Vec;
    let result = unsafe { (*result_raw).clone() };
    let output = [6, 8, 10, 12];
    for i in 0..(result.len as isize) {
        assert_eq!(unsafe { *result.data.offset(i) }, output[i as usize])
    }
    weld_run_free(21);
}

#[test]
fn iters_for_loop() {
    #[derive(Clone)]
    #[allow(dead_code)]
    struct Vec {
        data: *const i32,
        len: i64,
    }
    #[allow(dead_code)]
    struct Args {
        x: Vec,
        y: Vec,
    }

    let code = "|x:vec[i32], y:vec[i32]| result(for(zip(iter(x,0L,4L,2L), y), appender, |b,i,e| \
                merge(b,e.$0+e.$1)))";
    let module = compile_program(&parse_program(code).unwrap()).unwrap();
    let x = [1, 2, 3, 4];
    let y = [5, 6];
    let args = Args {
        x: Vec {
            data: &x as *const i32,
            len: 4,
        },
        y: Vec {
            data: &y as *const i32,
            len: 2,
        },
    };

    let inp = Box::new(WeldInputArgs {
        input: &args as *const Args as i64,
        nworkers: 1,
        run_id: 22,
    });
    let ptr = Box::into_raw(inp) as i64;

    let result_raw = module.run(ptr) as *const Vec;
    let result = unsafe { (*result_raw).clone() };
    let output = [6, 9];
    for i in 0..(result.len as isize) {
        assert_eq!(unsafe { *result.data.offset(i) }, output[i as usize])
    }
    weld_run_free(22);
}

#[test]
fn serial_parlib_test() {
    #[derive(Clone)]
    #[allow(dead_code)]
    struct WeldVec {
        data: *const i32,
        len: i64,
    }
    let code = "|x:vec[i32]| result(for(x, merger[i32,+], |b,i,e| merge(b, e)))";
    let module = compile_program(&parse_program(code).unwrap()).unwrap();
    let size: i32 = 10000;
    let input: Vec<i32> = vec![1; size as usize];
    let args = WeldVec {
        data: input.as_ptr() as *const i32,
        len: size as i64,
    };

    let inp = Box::new(WeldInputArgs {
        input: &args as *const WeldVec as i64,
        nworkers: 1,
        run_id: 23,
    });
    let ptr = Box::into_raw(inp) as i64;

    let result_raw = module.run(ptr) as *const i32;
    let result = unsafe { (*result_raw).clone() };
    assert_eq!(result, size);
    weld_run_free(23);
=======
>>>>>>> fa3714ef
}<|MERGE_RESOLUTION|>--- conflicted
+++ resolved
@@ -791,12 +791,8 @@
 
     /// Given a pointer to a some data retrieved from a builder, generates code to merge a value
     /// into the builder. The result should be stored back into the pointer to complete the merge.
-<<<<<<< HEAD
-    ///
     /// `builder_ptr` is the pointer into which the original value is read and the new value will
     /// be stored. `merge_value` is the value to merge in.
-=======
->>>>>>> fa3714ef
     fn gen_merge(&mut self,
                  builder_ptr: String,
                  merge_value: String,
@@ -1189,7 +1185,6 @@
                                             .add(format!("{} = call i8* {}.merge_ptr({} {}, i32 \
                                                           %cur.tid)",
                                                          bld_ptr_raw,
-<<<<<<< HEAD
                                                          bld_prefix,
                                                          bld_ty_str,
                                                          bld_tmp));
@@ -1234,20 +1229,11 @@
                                                          bld_ty_str,
                                                          bld_tmp,
                                                          index_var));
-=======
-                                                         bld_prefix,
-                                                         bld_ty_str,
-                                                         bld_tmp));
->>>>>>> fa3714ef
                                         ctx.code.add(format!("{} = bitcast i8* {} to {}*",
                                                              bld_ptr,
                                                              bld_ptr_raw,
                                                              elem_ty_str));
-<<<<<<< HEAD
                                         try!(self.gen_merge(bld_ptr, elem_var, elem_ty_str, op, t, ctx));
-=======
-                                        try!(self.gen_merge(bld_ptr, elem_tmp, elem_ty_str, op, t, ctx));
->>>>>>> fa3714ef
                                     }
                                 }
                             }
@@ -1881,299 +1867,6 @@
 
     let struct2 = parse_type("{i32,bool}").unwrap().to_type().unwrap();
     assert_eq!(gen.llvm_type(&struct2).unwrap(), "%s1");
-<<<<<<< HEAD
-}
-
-#[test]
-fn runtime_functions() {
-    weld_rt_free(0, weld_rt_realloc(0, weld_rt_malloc(0, 16), 32));
-}
-
-#[test]
-fn basic_program() {
-    let code = "|| 40 + 2";
-
-    let module = compile_program(&parse_program(code).unwrap()).unwrap();
-    let inp = Box::new(WeldInputArgs {
-        input: 0,
-        nworkers: 1,
-        run_id: 1,
-    });
-    let ptr = Box::into_raw(inp) as i64;
-
-    let result = module.run(ptr) as *const i32;
-    let result = unsafe { *result };
-    assert_eq!(result, 42);
-    weld_run_free(1);
-}
-
-#[test]
-fn f64_cast() {
-    let code = "|| f64(40 + 2)";
-    let module = compile_program(&parse_program(code).unwrap()).unwrap();
-
-    let inp = Box::new(WeldInputArgs {
-        input: 0,
-        nworkers: 1,
-        run_id: 2,
-    });
-    let ptr = Box::into_raw(inp) as i64;
-
-    let result = module.run(ptr) as *const f64;
-    let result = unsafe { *result };
-    assert_eq!(result, 42.0);
-    weld_run_free(2);
-}
-
-#[test]
-fn i32_cast() {
-    let code = "|| i32(0.251 * 4.0)";
-    let module = compile_program(&parse_program(code).unwrap()).unwrap();
-    let inp = Box::new(WeldInputArgs {
-        input: 0,
-        nworkers: 1,
-        run_id: 3,
-    });
-    let ptr = Box::into_raw(inp) as i64;
-
-    let result = module.run(ptr) as *const i32;
-    let result = unsafe { *result };
-    assert_eq!(result, 1);
-    weld_run_free(3);
-}
-
-#[test]
-fn program_with_args() {
-    let code = "|x:i32| 40 + x";
-    let module = compile_program(&parse_program(code).unwrap()).unwrap();
-    let input: i32 = 2;
-    let inp = Box::new(WeldInputArgs {
-        input: &input as *const i32 as i64,
-        nworkers: 1,
-        run_id: 4,
-    });
-    let ptr = Box::into_raw(inp) as i64;
-
-    let result = module.run(ptr) as *const i32;
-    let result = unsafe { *result };
-    assert_eq!(result, 42);
-    weld_run_free(4);
-}
-
-#[test]
-fn let_statement() {
-    let code = "|x:i32| let y = 40 + x; y + 2";
-    let module = compile_program(&parse_program(code).unwrap()).unwrap();
-    let input: i32 = 2;
-    let inp = Box::new(WeldInputArgs {
-        input: &input as *const i32 as i64,
-        nworkers: 1,
-        run_id: 5,
-    });
-    let ptr = Box::into_raw(inp) as i64;
-
-    let result = module.run(ptr) as *const i32;
-    let result = unsafe { *result };
-    assert_eq!(result, 44);
-    weld_run_free(5);
-}
-
-#[test]
-fn if_statement() {
-    let code = "|x:i32| if(true, 3, 4)";
-    let module = compile_program(&parse_program(code).unwrap()).unwrap();
-    let input: i32 = 2;
-    let inp = Box::new(WeldInputArgs {
-        input: &input as *const i32 as i64,
-        nworkers: 1,
-        run_id: 6,
-    });
-
-    let ptr = Box::into_raw(inp) as i64;
-    let result = module.run(ptr) as *const i32;
-    let result = unsafe { *result };
-    assert_eq!(result, 3);
-    weld_run_free(6);
-}
-
-#[test]
-fn comparison() {
-    let code = "|x:i32| if(x>10, x, 10)";
-    let module = compile_program(&parse_program(code).unwrap()).unwrap();
-    let mut input: i32 = 2;
-    let inp = Box::new(WeldInputArgs {
-        input: &input as *const i32 as i64,
-        nworkers: 1,
-        run_id: 7,
-    });
-    let ptr = Box::into_raw(inp) as i64;
-
-    let result = module.run(ptr) as *const i32;
-    let result = unsafe { *result };
-    assert_eq!(result, 10);
-    weld_run_free(7);
-
-    input = 20;
-    let result = module.run(ptr) as *const i32;
-    let result = unsafe { *result };
-    assert_eq!(result, 20);
-    weld_run_free(7);
-}
-
-#[test]
-fn simple_vector_lookup() {
-    #[derive(Clone)]
-    #[allow(dead_code)]
-    struct Vec {
-        data: *const i32,
-        len: i64,
-    }
-    #[allow(dead_code)]
-    struct Args {
-        x: Vec,
-    }
-
-    let code = "|x:vec[i32]| lookup(x, 3L)";
-    let module = compile_program(&parse_program(code).unwrap()).unwrap();
-    let input = [1, 2, 4, 5];
-    let args = Args {
-        x: Vec {
-            data: &input as *const i32,
-            len: 4,
-        },
-    };
-
-    let inp = Box::new(WeldInputArgs {
-        input: &args as *const Args as i64,
-        nworkers: 1,
-        run_id: 8,
-    });
-    let ptr = Box::into_raw(inp) as i64;
-
-    let result_raw = module.run(ptr) as *const i32;
-    let result = unsafe { (*result_raw).clone() };
-    let output = input[3];
-    assert_eq!(output, result);
-    weld_run_free(8);
-}
-
-#[test]
-fn simple_for_appender_loop() {
-    #[derive(Clone)]
-    #[allow(dead_code)]
-    struct Vec {
-        data: *const i32,
-        len: i64,
-    }
-    #[allow(dead_code)]
-    struct Args {
-        x: Vec,
-        a: i32,
-    }
-
-    let code = "|x:vec[i32], a:i32| let b=a+1; map(x, |e| e+b)";
-    let module = compile_program(&parse_program(code).unwrap()).unwrap();
-    let input = [1, 2];
-    let args = Args {
-        x: Vec {
-            data: &input as *const i32,
-            len: 2,
-        },
-        a: 1,
-    };
-
-    let inp = Box::new(WeldInputArgs {
-        input: &args as *const Args as i64,
-        nworkers: 1,
-        run_id: 9,
-    });
-    let ptr = Box::into_raw(inp) as i64;
-
-    let result_raw = module.run(ptr) as *const Vec;
-    let result = unsafe { (*result_raw).clone() };
-    let output = [3, 4];
-    for i in 0..(result.len as isize) {
-        assert_eq!(unsafe { *result.data.offset(i) }, output[i as usize])
-    }
-    weld_run_free(9);
-}
-
-#[test]
-fn simple_parallel_for_appender_loop() {
-    #[derive(Clone)]
-    #[allow(dead_code)]
-    struct WeldVec {
-        data: *const i32,
-        len: i64,
-    }
-    #[derive(Clone)]
-    #[allow(dead_code)]
-    struct WeldVec64 {
-        data: *const i64,
-        len: i64,
-    }
-    let code = "|x:vec[i32]| result(for(x, appender[i64], |b,i,e| merge(b, i)))";
-    let module = compile_program(&parse_program(code).unwrap()).unwrap();
-    let size: i32 = 10000;
-    let input: Vec<i32> = vec![0; size as usize];
-    let args = WeldVec {
-        data: input.as_ptr() as *const i32,
-        len: size as i64,
-    };
-
-    let inp = Box::new(WeldInputArgs {
-        input: &args as *const WeldVec as i64,
-        nworkers: 4,
-        run_id: 10,
-    });
-    let ptr = Box::into_raw(inp) as i64;
-
-    let result_raw = module.run(ptr) as *const WeldVec64;
-    let result = unsafe { (*result_raw).clone() };
-    assert_eq!(result.len as i32, size);
-    for i in 0..(result.len as isize) {
-        assert_eq!(unsafe { *result.data.offset(i) }, i as i64)
-    }
-    weld_run_free(10);
-}
-
-#[test]
-fn simple_for_merger_loop() {
-    #[derive(Clone)]
-    #[allow(dead_code)]
-    struct Vec {
-        data: *const i32,
-        len: i64,
-    }
-    #[allow(dead_code)]
-    struct Args {
-        x: Vec,
-        a: i32,
-    }
-
-    let code = "|x:vec[i32], a:i32| result(for(x, merger[i32,+], |b,i,e| merge(b, e+a)))";
-    let module = compile_program(&parse_program(code).unwrap()).unwrap();
-    let input = [1, 2, 3, 4, 5];
-    let args = Args {
-        x: Vec {
-            data: &input as *const i32,
-            len: 5,
-        },
-        a: 1,
-    };
-
-    let inp = Box::new(WeldInputArgs {
-        input: &args as *const Args as i64,
-        nworkers: 1,
-        run_id: 11,
-    });
-    let ptr = Box::into_raw(inp) as i64;
-
-    let result_raw = module.run(ptr) as *const i32;
-    let result = unsafe { (*result_raw).clone() };
-    let output = 20;
-    assert_eq!(result, output);
-    weld_run_free(11);
 }
 
 #[test]
@@ -2239,489 +1932,3 @@
     }
     weld_run_free(25);
 }
-
-#[test]
-fn simple_for_dictmerger_loop() {
-    #[derive(Clone)]
-    #[allow(dead_code)]
-    struct Vec {
-        data: *const i32,
-        len: i64,
-    }
-    #[allow(dead_code)]
-    struct Pair {
-        ele1: i32,
-        ele2: i32,
-    }
-    #[derive(Clone)]
-    #[allow(dead_code)]
-    struct VecPrime {
-        data: *const Pair,
-        len: i64,
-    }
-    #[allow(dead_code)]
-    struct Args {
-        x: Vec,
-        y: Vec,
-    }
-
-    let code = "|x:vec[i32], y:vec[i32]| tovec(result(for(zip(x,y), dictmerger[i32,i32,+], \
-                |b,i,e| merge(b, e))))";
-    let module = compile_program(&parse_program(code).unwrap()).unwrap();
-    let keys = [1, 2, 2, 1, 3];
-    let values = [2, 3, 4, 2, 1];
-    let args = Args {
-        x: Vec {
-            data: &keys as *const i32,
-            len: 5,
-        },
-        y: Vec {
-            data: &values as *const i32,
-            len: 5,
-        },
-    };
-
-    let inp = Box::new(WeldInputArgs {
-        input: &args as *const Args as i64,
-        nworkers: 1,
-        run_id: 13,
-    });
-    let ptr = Box::into_raw(inp) as i64;
-
-    let result_raw = module.run(ptr) as *const VecPrime;
-    let result = unsafe { (*result_raw).clone() };
-    let output_keys = [1, 2, 3];
-    let output_values = [4, 7, 1];
-    for i in 0..(output_keys.len() as isize) {
-        let mut success = false;
-        let key = unsafe { (*result.data.offset(i)).ele1 };
-        let value = unsafe { (*result.data.offset(i)).ele2 };
-        for j in 0..(output_keys.len()) {
-            if output_keys[j] == key {
-                if output_values[j] == value {
-                    success = true;
-                }
-            }
-        }
-        assert_eq!(success, true);
-    }
-    assert_eq!(result.len, output_keys.len() as i64);
-    weld_run_free(13);
-}
-
-#[test]
-fn simple_parallel_for_dictmerger_loop() {
-    #[derive(Clone)]
-    #[allow(dead_code)]
-    struct Vec {
-        data: *const i32,
-        len: i64,
-    }
-    #[allow(dead_code)]
-    struct Pair {
-        ele1: i32,
-        ele2: i32,
-    }
-    #[derive(Clone)]
-    #[allow(dead_code)]
-    struct VecPrime {
-        data: *const Pair,
-        len: i64,
-    }
-    #[allow(dead_code)]
-    struct Args {
-        x: Vec,
-        y: Vec,
-    }
-
-    let code = "|x:vec[i32], y:vec[i32]| tovec(result(for(zip(x,y), dictmerger[i32,i32,+], \
-                |b,i,e| merge(b, e))))";
-    let module = compile_program(&parse_program(code).unwrap()).unwrap();
-    const DICT_SIZE: usize = 8192;
-    let mut keys = [0; DICT_SIZE];
-    let mut values = [0; DICT_SIZE];
-    for i in 0..DICT_SIZE {
-        keys[i] = i as i32;
-        values[i] = i as i32;
-    }
-    let args = Args {
-        x: Vec {
-            data: &keys as *const i32,
-            len: DICT_SIZE as i64,
-        },
-        y: Vec {
-            data: &values as *const i32,
-            len: DICT_SIZE as i64,
-        },
-    };
-
-    let inp = Box::new(WeldInputArgs {
-        input: &args as *const Args as i64,
-        nworkers: 4,
-        run_id: 14,
-    });
-    let ptr = Box::into_raw(inp) as i64;
-
-    let result_raw = module.run(ptr) as *const VecPrime;
-    let result = unsafe { (*result_raw).clone() };
-    let output_keys = keys;
-    let output_values = values;
-    for i in 0..(output_keys.len() as isize) {
-        let mut success = false;
-        let key = unsafe { (*result.data.offset(i)).ele1 };
-        let value = unsafe { (*result.data.offset(i)).ele2 };
-        for j in 0..(output_keys.len()) {
-            if output_keys[j] == key {
-                if output_values[j] == value {
-                    success = true;
-                }
-            }
-        }
-        assert_eq!(success, true);
-    }
-    assert_eq!(result.len, output_keys.len() as i64);
-    weld_run_free(14);
-}
-
-#[test]
-fn simple_dict_lookup() {
-    #[derive(Clone)]
-    #[allow(dead_code)]
-    struct Vec {
-        data: *const i32,
-        len: i64,
-    }
-    #[allow(dead_code)]
-    struct Args {
-        x: Vec,
-        y: Vec,
-    }
-
-    let code = "|x:vec[i32], y:vec[i32]| let a = result(for(zip(x,y), dictmerger[i32,i32,+], \
-                |b,i,e| merge(b, e))); lookup(a, 1)";
-    let module = compile_program(&parse_program(code).unwrap()).unwrap();
-    let keys = [1, 2, 2, 1, 3];
-    let values = [2, 3, 4, 2, 1];
-    let args = Args {
-        x: Vec {
-            data: &keys as *const i32,
-            len: 5,
-        },
-        y: Vec {
-            data: &values as *const i32,
-            len: 5,
-        },
-    };
-
-    let inp = Box::new(WeldInputArgs {
-        input: &args as *const Args as i64,
-        nworkers: 1,
-        run_id: 15,
-    });
-    let ptr = Box::into_raw(inp) as i64;
-
-    let result_raw = module.run(ptr) as *const i32;
-    let result = unsafe { (*result_raw).clone() };
-    let output = 4;
-    assert_eq!(output, result);
-    weld_run_free(15);
-}
-
-#[test]
-fn simple_length() {
-    #[derive(Clone)]
-    #[allow(dead_code)]
-    struct Vec {
-        data: *const i32,
-        len: i64,
-    }
-    #[allow(dead_code)]
-    struct Args {
-        x: Vec,
-    }
-
-    let code = "|x:vec[i32]| len(x)";
-    let module = compile_program(&parse_program(code).unwrap()).unwrap();
-    let data = [2, 3, 4, 2, 1];
-    let args = Args {
-        x: Vec {
-            data: &data as *const i32,
-            len: 5,
-        },
-    };
-
-    let inp = Box::new(WeldInputArgs {
-        input: &args as *const Args as i64,
-        nworkers: 1,
-        run_id: 16,
-    });
-    let ptr = Box::into_raw(inp) as i64;
-
-    let result_raw = module.run(ptr) as *const i32;
-    let result = unsafe { (*result_raw).clone() };
-    let output = 5;
-    assert_eq!(output, result);
-    weld_run_free(16);
-}
-
-#[test]
-fn filter_length() {
-    #[derive(Clone)]
-    #[allow(dead_code)]
-    struct Vec {
-        data: *const i32,
-        len: i64,
-    }
-    #[allow(dead_code)]
-    struct Args {
-        x: Vec,
-    }
-
-    let code = "|x:vec[i32]| len(filter(x, |i| i < 4 && i > 1))";
-    let module = compile_program(&parse_program(code).unwrap()).unwrap();
-    let data = [2, 3, 4, 2, 1];
-    let args = Args {
-        x: Vec {
-            data: &data as *const i32,
-            len: 5,
-        },
-    };
-
-    let inp = Box::new(WeldInputArgs {
-        input: &args as *const Args as i64,
-        nworkers: 1,
-        run_id: 17,
-    });
-    let ptr = Box::into_raw(inp) as i64;
-
-    let result_raw = module.run(ptr) as *const i32;
-    let result = unsafe { (*result_raw).clone() };
-    let output = 3;
-    assert_eq!(output, result);
-    weld_run_free(17);
-}
-
-#[test]
-fn flat_map_length() {
-    #[derive(Clone)]
-    #[allow(dead_code)]
-    struct Vec {
-        data: *const i32,
-        len: i64,
-    }
-    #[allow(dead_code)]
-    struct Args {
-        x: Vec,
-    }
-
-    let code = "|x:vec[i32]| len(flatten(map(x, |i:i32| x)))";
-    let module = compile_program(&parse_program(code).unwrap()).unwrap();
-
-    let data = [2, 3, 4, 2, 1];
-    let args = Args {
-        x: Vec {
-            data: &data as *const i32,
-            len: 5,
-        },
-    };
-
-    let inp = Box::new(WeldInputArgs {
-        input: &args as *const Args as i64,
-        nworkers: 1,
-        run_id: 18,
-    });
-    let ptr = Box::into_raw(inp) as i64;
-
-    let result_raw = module.run(ptr) as *const i32;
-    let result = unsafe { (*result_raw).clone() };
-    let output = 25;
-    assert_eq!(output, result);
-    weld_run_free(18);
-}
-
-#[test]
-fn if_for_loop() {
-    #[derive(Clone)]
-    #[allow(dead_code)]
-    struct Vec {
-        data: *const i32,
-        len: i64,
-    }
-    #[allow(dead_code)]
-    struct Args {
-        x: Vec,
-        a: i32,
-    }
-
-    let code = "|x:vec[i32], a:i32| if(a > 5, map(x, |e| e+1), map(x, |e| e+2))";
-    let module = compile_program(&parse_program(code).unwrap()).unwrap();
-    let input = [1, 2];
-
-    let args = Args {
-        x: Vec {
-            data: &input as *const i32,
-            len: 2,
-        },
-        a: 1,
-    };
-
-    let inp = Box::new(WeldInputArgs {
-        input: &args as *const Args as i64,
-        nworkers: 1,
-        run_id: 19,
-    });
-    let ptr = Box::into_raw(inp) as i64;
-
-    let result_raw = module.run(ptr) as *const Vec;
-    let result = unsafe { (*result_raw).clone() };
-    let output = [3, 4];
-    for i in 0..(result.len as isize) {
-        assert_eq!(unsafe { *result.data.offset(i) }, output[i as usize])
-    }
-    weld_run_free(19);
-
-    let args = Args {
-        x: Vec {
-            data: &input as *const i32,
-            len: 2,
-        },
-        a: 6,
-    };
-    let inp = Box::new(WeldInputArgs {
-        input: &args as *const Args as i64,
-        nworkers: 1,
-        run_id: 20,
-    });
-    let ptr = Box::into_raw(inp) as i64;
-
-    let result_raw = module.run(ptr) as *const Vec;
-    let result = unsafe { (*result_raw).clone() };
-    let output = [2, 3];
-    for i in 0..(result.len as isize) {
-        assert_eq!(unsafe { *result.data.offset(i) }, output[i as usize])
-    }
-    weld_run_free(20);
-}
-
-#[test]
-fn map_zip_loop() {
-    #[derive(Clone)]
-    #[allow(dead_code)]
-    struct Vec {
-        data: *const i32,
-        len: i64,
-    }
-    #[allow(dead_code)]
-    struct Args {
-        x: Vec,
-        y: Vec,
-    }
-
-    let code = "|x:vec[i32], y:vec[i32]| map(zip(x,y), |e| e.$0 + e.$1)";
-    let module = compile_program(&parse_program(code).unwrap()).unwrap();
-    let x = [1, 2, 3, 4];
-    let y = [5, 6, 7, 8];
-    let args = Args {
-        x: Vec {
-            data: &x as *const i32,
-            len: 4,
-        },
-        y: Vec {
-            data: &y as *const i32,
-            len: 2,
-        },
-    };
-
-    let inp = Box::new(WeldInputArgs {
-        input: &args as *const Args as i64,
-        nworkers: 1,
-        run_id: 21,
-    });
-    let ptr = Box::into_raw(inp) as i64;
-
-    let result_raw = module.run(ptr) as *const Vec;
-    let result = unsafe { (*result_raw).clone() };
-    let output = [6, 8, 10, 12];
-    for i in 0..(result.len as isize) {
-        assert_eq!(unsafe { *result.data.offset(i) }, output[i as usize])
-    }
-    weld_run_free(21);
-}
-
-#[test]
-fn iters_for_loop() {
-    #[derive(Clone)]
-    #[allow(dead_code)]
-    struct Vec {
-        data: *const i32,
-        len: i64,
-    }
-    #[allow(dead_code)]
-    struct Args {
-        x: Vec,
-        y: Vec,
-    }
-
-    let code = "|x:vec[i32], y:vec[i32]| result(for(zip(iter(x,0L,4L,2L), y), appender, |b,i,e| \
-                merge(b,e.$0+e.$1)))";
-    let module = compile_program(&parse_program(code).unwrap()).unwrap();
-    let x = [1, 2, 3, 4];
-    let y = [5, 6];
-    let args = Args {
-        x: Vec {
-            data: &x as *const i32,
-            len: 4,
-        },
-        y: Vec {
-            data: &y as *const i32,
-            len: 2,
-        },
-    };
-
-    let inp = Box::new(WeldInputArgs {
-        input: &args as *const Args as i64,
-        nworkers: 1,
-        run_id: 22,
-    });
-    let ptr = Box::into_raw(inp) as i64;
-
-    let result_raw = module.run(ptr) as *const Vec;
-    let result = unsafe { (*result_raw).clone() };
-    let output = [6, 9];
-    for i in 0..(result.len as isize) {
-        assert_eq!(unsafe { *result.data.offset(i) }, output[i as usize])
-    }
-    weld_run_free(22);
-}
-
-#[test]
-fn serial_parlib_test() {
-    #[derive(Clone)]
-    #[allow(dead_code)]
-    struct WeldVec {
-        data: *const i32,
-        len: i64,
-    }
-    let code = "|x:vec[i32]| result(for(x, merger[i32,+], |b,i,e| merge(b, e)))";
-    let module = compile_program(&parse_program(code).unwrap()).unwrap();
-    let size: i32 = 10000;
-    let input: Vec<i32> = vec![1; size as usize];
-    let args = WeldVec {
-        data: input.as_ptr() as *const i32,
-        len: size as i64,
-    };
-
-    let inp = Box::new(WeldInputArgs {
-        input: &args as *const WeldVec as i64,
-        nworkers: 1,
-        run_id: 23,
-    });
-    let ptr = Box::into_raw(inp) as i64;
-
-    let result_raw = module.run(ptr) as *const i32;
-    let result = unsafe { (*result_raw).clone() };
-    assert_eq!(result, size);
-    weld_run_free(23);
-=======
->>>>>>> fa3714ef
-}