--- conflicted
+++ resolved
@@ -37,15 +37,11 @@
     AssignLiteral { output: Symbol, value: LiteralKind },
     Merge { builder: Symbol, value: Symbol },
     Res { output: Symbol, builder: Symbol },
-<<<<<<< HEAD
     NewBuilder {
         output: Symbol,
         arg: Option<Symbol>,
         ty: Type,
     },
-=======
-    NewBuilder { output: Symbol, ty: Type },
->>>>>>> fa3714ef
     MakeStruct {
         output: Symbol,
         elems: Vec<(Symbol, Type)>,
@@ -199,7 +195,6 @@
             }
             Merge { ref builder, ref value } => write!(f, "merge {} {}", builder, value),
             Res { ref output, ref builder } => write!(f, "{} = result {}", output, builder),
-<<<<<<< HEAD
             NewBuilder { ref output, ref arg, ref ty } => {
                 let arg_str = if let Some(ref a) = *arg {
                     a.to_string()
@@ -208,9 +203,6 @@
                 };
                 write!(f, "{} = new {}({})", output, print_type(ty), arg_str)
             }
-=======
-            NewBuilder { ref output, ref ty } => write!(f, "{} = new {}", output, print_type(ty)),
->>>>>>> fa3714ef
             MakeStruct { ref output, ref elems } => {
                 write!(f,
                        "{} = new {}",
@@ -358,15 +350,11 @@
                 Res { ref builder, .. } => vars.push(builder.clone()),
                 GetField { ref value, .. } => vars.push(value.clone()),
                 AssignLiteral { .. } => {}
-<<<<<<< HEAD
                 NewBuilder { ref arg, .. } => {
                     if let Some(ref a) = *arg {
                         vars.push(a.clone());
                     }
                 }
-=======
-                NewBuilder { .. } => {}
->>>>>>> fa3714ef
                 MakeStruct { ref elems, .. } => {
                     for elem in elems {
                         vars.push(elem.0.clone());
